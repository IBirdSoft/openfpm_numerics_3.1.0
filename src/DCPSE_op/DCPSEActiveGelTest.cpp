//
// Created by Abhinav Singh on 23.04.20.
//
#include "config.h"

#define BOOST_TEST_DYN_LINK

#include "util/util_debug.hpp"
#include <boost/test/unit_test.hpp>
#include <iostream>
#include "DCPSE_op.hpp"
#include "DCPSE_Solver.hpp"
#include "Operators/Vector/vector_dist_operators.hpp"
#include "Vector/vector_dist_subset.hpp"
#include "EqnsStruct.hpp"


BOOST_AUTO_TEST_SUITE(dcpse_op_suite_tests)

    BOOST_AUTO_TEST_CASE(Active2DPetsc) {
        timer tt2;
        tt2.start();
        const size_t sz[2] = {31, 31};
        Box<2, double> box({0, 0}, {10, 10});
        double Lx = box.getHigh(0);
        double Ly = box.getHigh(1);
        size_t bc[2] = {NON_PERIODIC, NON_PERIODIC};
        double spacing = box.getHigh(0) / (sz[0] - 1);
        double rCut = 3.1 * spacing;
        Ghost<2, double> ghost(rCut);
/*                                          pol                             V         vort                 Ext    Press     strain       stress                      Mfield,   dPol                      dV         RHS                  f1     f2     f3    f4     f5     f6       H               V_t      div   H_t   */
        vector_dist<2, double, aggregate<VectorS<2, double>, VectorS<2, double>, double[2][2], VectorS<2, double>, double, double[2][2], double[2][2], VectorS<2, double>, VectorS<2, double>, VectorS<2, double>, VectorS<2, double>, double, double, double, double, double, double, double, VectorS<2, double>, double, double, double[2], double[2], double[2], double[2], double[2], double[2]>> Particles(
                0, box, bc, ghost);

        auto it = Particles.getGridIterator(sz);
        while (it.isNext()) {
            Particles.add();
            auto key = it.get();
            double x = key.get(0) * it.getSpacing(0);
            Particles.getLastPos()[0] = x;
            double y = key.get(1) * it.getSpacing(1);
            Particles.getLastPos()[1] = y;
            ++it;
        }

        Particles.map();
        Particles.ghost_get<0>();

        openfpm::vector<aggregate<int>> bulk;
        openfpm::vector<aggregate<int>> bulkP;
        openfpm::vector<aggregate<int>> up_p;
        openfpm::vector<aggregate<int>> dw_p;
        openfpm::vector<aggregate<int>> l_p;
        openfpm::vector<aggregate<int>> r_p;
        openfpm::vector<aggregate<int>> ref_p;

        constexpr int x = 0;
        constexpr int y = 1;

        constexpr int Polarization = 0;
        constexpr int Velocity = 1;
        constexpr int Vorticity = 2;
        constexpr int ExtForce = 3;
        constexpr int Pressure = 4;
        constexpr int Strain_rate = 5;
        constexpr int Stress = 6;
        constexpr int MolField = 7;

        auto Pol = getV<Polarization>(Particles);
        auto V = getV<Velocity>(Particles);
        auto W = getV<Vorticity>(Particles);
        auto g = getV<ExtForce>(Particles);
        auto P = getV<Pressure>(Particles);
        auto u = getV<Strain_rate>(Particles);
        auto sigma = getV<Stress>(Particles);
        auto h = getV<MolField>(Particles);
        auto dP = getV<8>(Particles);
        auto dV = getV<9>(Particles);
        auto RHS = getV<10>(Particles);
        auto f1 = getV<11>(Particles);
        auto f2 = getV<12>(Particles);
        auto f3 = getV<13>(Particles);
        auto f4 = getV<14>(Particles);
        auto f5 = getV<15>(Particles);
        auto f6 = getV<16>(Particles);
        auto H = getV<17>(Particles);
        auto V_t = getV<18>(Particles);
        auto div = getV<19>(Particles);
        auto H_t = getV<20>(Particles);
        auto Df1 = getV<21>(Particles);
        auto Df2 = getV<22>(Particles);
        auto Df3 = getV<23>(Particles);
        auto Df4 = getV<24>(Particles);
        auto Df5 = getV<25>(Particles);
        auto Df6 = getV<26>(Particles);


        double eta = 1.0;
        double nu = -0.5;
        double gama = 0.1;
        double zeta = 0.07;
        double Ks = 1.0;
        double Kb = 1.0;
        double lambda = 0.1;
        double delmu = -1.0;
        g = 0;

        // Here fill up the boxes for particle boundary detection.

        Box<2, double> up({box.getLow(0) - spacing / 2.0, box.getHigh(1) - spacing / 2.0},
                          {box.getHigh(0) + spacing / 2.0, box.getHigh(1) + spacing / 2.0});

        Box<2, double> down({box.getLow(0) - spacing / 2.0, box.getLow(1) - spacing / 2.0},
                            {box.getHigh(0) + spacing / 2.0, box.getLow(1) + spacing / 2.0});

        Box<2, double> left({box.getLow(0) - spacing / 2.0, box.getLow(1) + spacing / 2.0},
                            {box.getLow(0) + spacing / 2.0, box.getHigh(1) - spacing / 2.0});

        Box<2, double> right({box.getHigh(0) - spacing / 2.0, box.getLow(1) + spacing / 2.0},
                             {box.getHigh(0) + spacing / 2.0, box.getHigh(1) - spacing / 2.0});
        Box<2, double> mid({box.getHigh(0) / 2.0 - spacing, box.getHigh(1) / 2.0 - spacing / 2.0},
                           {box.getHigh(0) / 2.0, box.getHigh(1) / 2.0 + spacing / 2.0});

        openfpm::vector<Box<2, double>> boxes;
        boxes.add(up);
        boxes.add(down);
        boxes.add(left);
        boxes.add(right);
        boxes.add(mid);

        VTKWriter<openfpm::vector<Box<2, double>>, VECTOR_BOX> vtk_box;
        vtk_box.add(boxes);
        vtk_box.write("vtk_box.vtk");

        auto it2 = Particles.getDomainIterator();

        while (it2.isNext()) {
            auto p = it2.get();
            Point<2, double> xp = Particles.getPos(p);
            Particles.getProp<0>(p)[x] = sin(2 * M_PI * (cos((2 * xp[x] - Lx) / Lx) - sin((2 * xp[y] - Ly) / Ly)));
            Particles.getProp<0>(p)[y] = cos(2 * M_PI * (cos((2 * xp[x] - Lx) / Lx) - sin((2 * xp[y] - Ly) / Ly)));
            if (up.isInside(xp) == true) {
                up_p.add();
                up_p.last().get<0>() = p.getKey();
            } else if (down.isInside(xp) == true) {
                dw_p.add();
                dw_p.last().get<0>() = p.getKey();
            } else if (left.isInside(xp) == true) {
                l_p.add();
                l_p.last().get<0>() = p.getKey();
            } else if (right.isInside(xp) == true) {
                r_p.add();
                r_p.last().get<0>() = p.getKey();
            } else {
                if (mid.isInside(xp) == true) {
                    ref_p.add();
                    ref_p.last().get<0>() = p.getKey();
                    Particles.getProp<4>(p) = 0;
                } else {
                    bulkP.add();
                    bulkP.last().get<0>() = p.getKey();
                }
                bulk.add();
                bulk.last().get<0>() = p.getKey();
                // Particles.getProp<0>(p)[x]=  cos(2 * M_PI * (cos((2 * xp[x]- sz[x]) / sz[x]) - sin((2 * xp[y] - sz[y]) / sz[y])));
                // Particles.getProp<0>(p)[y] =  sin(2 * M_PI * (cos((2 * xp[x]- sz[x]) / sz[x]) - sin((2 * xp[y] - sz[y]) / sz[y])));
            }


            ++it2;
        }

        int ord = 2;
        double sampling_factor = 1.9;
        int ord2 = 2;
        double sampling_factor2 = 1.9;
        double rCut2 = 3.1 * spacing;
        Derivative_x Dx(Particles, ord2, rCut2, sampling_factor2, support_options::RADIUS);
        Derivative_y Dy(Particles, ord2, rCut2, sampling_factor2, support_options::RADIUS);
        Derivative_xy Dxy(Particles, ord, rCut, sampling_factor, support_options::RADIUS);
        auto Dyx = Dxy;
        Derivative_xx Dxx(Particles, ord, rCut, sampling_factor, support_options::RADIUS);
        Derivative_yy Dyy(Particles, ord, rCut, sampling_factor, support_options::RADIUS);
        Gradient Grad(Particles, ord2, rCut2, sampling_factor2, support_options::RADIUS);
        Laplacian Lap(Particles, ord, rCut, sampling_factor, support_options::RADIUS);
        Advection Adv(Particles, ord2, rCut2, sampling_factor2, support_options::RADIUS);
        Divergence Div(Particles, ord2, rCut2, sampling_factor2, support_options::RADIUS);

        eq_id vx, vy;
        timer tt;
        vx.setId(0);
        vy.setId(1);
        int n = 100;
        for(int tim=0;tim<=0.5;tim+=0.5)
        {
            Particles.ghost_get<Polarization>();
            sigma[x][x] =
                    -Ks * Dx(Pol[x]) * Dx(Pol[x]) - Kb * Dx(Pol[y]) * Dx(Pol[y]) + (Kb - Ks) * Dy(Pol[x]) * Dx(Pol[y]);
            sigma[x][y] =
                    -Ks * Dy(Pol[y]) * Dx(Pol[y]) - Kb * Dy(Pol[x]) * Dx(Pol[x]) + (Kb - Ks) * Dx(Pol[y]) * Dx(Pol[x]);
            sigma[y][x] =
                    -Ks * Dx(Pol[x]) * Dy(Pol[x]) - Kb * Dx(Pol[y]) * Dy(Pol[y]) + (Kb - Ks) * Dy(Pol[x]) * Dy(Pol[y]);
            sigma[y][y] =
                    -Ks * Dy(Pol[y]) * Dy(Pol[y]) - Kb * Dy(Pol[x]) * Dy(Pol[x]) + (Kb - Ks) * Dx(Pol[y]) * Dy(Pol[x]);
            Particles.ghost_get<Stress>();


            h[y] = (Pol[x] * (Ks * Dyy(Pol[y]) + Kb * Dxx(Pol[y]) + (Ks - Kb) * Dxy(Pol[x])) - Pol[y] * (Ks * Dxx(Pol[x]) + Kb * Dyy(Pol[x]) + (Ks - Kb) * Dxy(Pol[y])));
            Particles.ghost_get<MolField>();
/*        for (int j = 0; j < bulk.size(); j++) {
                auto p = bulk.get<0>(j);
                double Tempo;
                float Temp;
                Tempo=Particles.getProp<7>(p)[y];
                Temp=Particles.getProp<7>(p)[y];
                std::cout << Particles.getProp<7>(p)[x] << std::endl;
                std::cout << Particles.getProp<7>(p)[y] << std::endl;
            }*/

            f1 = gama * nu * Pol[x] * Pol[x] * (Pol[x] * Pol[x] - Pol[y] * Pol[y]) / (Pol[x] * Pol[x] + Pol[y] * Pol[y]);
            f2 = 2.0 * gama * nu * Pol[x] * Pol[y] * (Pol[x] * Pol[x] - Pol[y] * Pol[y]) /(Pol[x] * Pol[x] + Pol[y] * Pol[y]);
            f3 = gama * nu * Pol[y] * Pol[y] * (Pol[x] * Pol[x] - Pol[y] * Pol[y]) / (Pol[x] * Pol[x] + Pol[y] * Pol[y]);
            f4 = 2.0 * gama * nu * Pol[x] * Pol[x] * Pol[x] * Pol[y] / (Pol[x] * Pol[x] + Pol[y] * Pol[y]);
            f5 = 4.0 * gama * nu * Pol[x] * Pol[x] * Pol[y] * Pol[y] / (Pol[x] * Pol[x] + Pol[y] * Pol[y]);
            f6 = 2.0 * gama * nu * Pol[x] * Pol[y] * Pol[y] * Pol[y] / (Pol[x] * Pol[x] + Pol[y] * Pol[y]);
            Particles.ghost_get<11, 12, 13, 14, 15, 16>();
            Df1[x] = Dx(f1);
            Df2[x] = Dx(f2);
            Df3[x] = Dx(f3);
            Df4[x] = Dx(f4);
            Df5[x] = Dx(f5);
            Df6[x] = Dx(f6);

            Df1[y] = Dy(f1);
            Df2[y] = Dy(f2);
            Df3[y] = Dy(f3);
            Df4[y] = Dy(f4);
            Df5[y] = Dy(f5);
            Df6[y] = Dy(f6);
            Particles.ghost_get<21, 22, 23, 24, 25, 26>();


            dV[x] = -0.5 * Dy(h[y]) + zeta * Dx(delmu * Pol[x] * Pol[x]) + zeta * Dy(delmu * Pol[x] * Pol[y]) -
                    zeta * Dx(0.5 * delmu * (Pol[x] * Pol[x] + Pol[y] * Pol[y])) -
                    0.5 * nu * Dx(-2.0 * h[y] * Pol[x] * Pol[y])
                    - 0.5 * nu * Dy(h[y] * (Pol[x] * Pol[x] - Pol[y] * Pol[y])) - Dx(sigma[x][x]) - Dy(sigma[x][y]) - g[x]
                    - 0.5 * nu * Dx(-gama * lambda * delmu * (Pol[x] * Pol[x] - Pol[y] * Pol[y]))
                    - 0.5 * Dy(-2.0 * gama * lambda * delmu * (Pol[x] * Pol[y]));


            dV[y] = -0.5 * Dx(-h[y]) + zeta * Dy(delmu * Pol[y] * Pol[y]) + zeta * Dx(delmu * Pol[x] * Pol[y]) -
                    zeta * Dy(0.5 * delmu * (Pol[x] * Pol[x] + Pol[y] * Pol[y])) -
                    0.5 * nu * Dy(2.0 * h[y] * Pol[x] * Pol[y])
                    - 0.5 * nu * Dx(h[y] * (Pol[x] * Pol[x] - Pol[y] * Pol[y])) - Dx(sigma[y][x]) - Dy(sigma[y][y]) - g[y]
                    - 0.5 * nu * Dy(gama * lambda * delmu * (Pol[x] * Pol[x] - Pol[y] * Pol[y]))
                    - 0.5 * Dx(-2.0 * gama * lambda * delmu * (Pol[x] * Pol[y]));
            Particles.ghost_get<9>();


            Particles.write_frame("Polar10", 0);
            //Velocity Solution n iterations
            double sum = 0, sum1 = 0;
/*        auto Stokes1 = nu * Lap(V[x]) + 0.5 * nu * (f1 * Dxx(V[x]) + Dx(f1) * Dx(V[x])) +
                       (Dx(f2) * 0.5 * (Dx(V[y]) + Dy(V[x])) + f2 * 0.5 * (Dxx(V[y]) + Dyx(V[x]))) +
                       (Dx(f3) * Dy(V[y]) + f3 * Dyx(V[y])) + (Dy(f4) * Dx(V[x]) + f4 * Dxy(V[x])) +
                       (Dy(f5) * 0.5 * (Dx(V[y]) + Dy(V[x])) + f5 * 0.5 * (Dxy(V[y]) + Dyy(V[x]))) +
                       (Dy(f6) * Dy(V[y]) + f6 * Dyy(V[y]));
        auto Stokes2 = nu * Lap(V[y]) + 0.5 * nu * (f1 * Dxy(V[x]) + Dy(f1) * Dx(V[x])) +
                       (Dy(f2) * 0.5 * (Dx(V[y]) + Dy(V[x])) + f2 * 0.5 * (Dxy(V[y]) + Dyy(V[x]))) +
                       (Dy(f3) * Dy(V[y]) + f3 * Dyy(V[y])) + (Dx(f4) * Dx(V[x]) + f4 * Dxx(V[x])) +
                       (Dx(f5) * 0.5 * (Dx(V[y]) + Dy(V[x])) + f5 * 0.5 * (Dxx(V[y]) + Dyx(V[x]))) +
                       (Dx(f6) * Dy(V[y]) + f6 * Dyx(V[y]));*/

            auto Stokes1 =  eta * Lap(V[x])
                            + 0.5 * nu * (Df1[x] * Dx(V[x]) + f1 * Dxx(V[x]))
                            + 0.5 * nu * (Df2[x] * 0.5 * (Dx(V[y]) + Dy(V[x])) + f2 * 0.5 * (Dxx(V[y]) + Dyx(V[x])))
                            + 0.5 * nu * (Df3[x] * Dy(V[y]) + f3 * Dyx(V[y]))
                            + 0.5 * nu * (Df4[y] * Dx(V[x]) + f4 * Dxy(V[x]))
                            + 0.5 * nu * (Df5[y] * 0.5 * (Dx(V[y]) + Dy(V[x])) + f5 * 0.5 * (Dxy(V[y]) + Dyy(V[x])))
                            + 0.5 * nu * (Df6[y] * Dy(V[y]) + f6 * Dyy(V[y]));
            auto Stokes2 = eta * Lap(V[y])
                           - 0.5 * nu * (Df1[y] * Dx(V[x]) + f1 * Dxy(V[x]))
                           - 0.5 * nu * (Df2[y] * 0.5 * (Dx(V[y]) + Dy(V[x])) + f2 * 0.5 * (Dxy(V[y]) + Dyy(V[x])))
                           - 0.5 * nu * (Df3[y] * Dy(V[y]) + f3 * Dyy(V[y]))
                           + 0.5 * nu * (Df4[x] * Dx(V[x]) + f4 * Dxx(V[x]))
                           + 0.5 * nu * (Df5[x] * 0.5 * (Dx(V[y]) + Dy(V[x])) + f5 * 0.5 * (Dxx(V[y]) + Dyx(V[x])))
                           + 0.5 * nu * (Df6[x] * Dy(V[y]) + f6 * Dyx(V[y]));

        petsc_solver<double> solverPetsc;
        //solverPetsc.setSolver(KSPGMRES);
        //solverPetsc.setRestart(250);
        //solverPetsc.setPreconditioner(PCJACOBI);
        petsc_solver<double> solverPetsc2;
        //solverPetsc2.setSolver(KSPGMRES);
        //solverPetsc2.setRestart(250);
        /*solverPetsc2.setPreconditioner(PCJACOBI);
        solverPetsc2.setRelTol(1e-6);
        solverPetsc2.setAbsTol(1e-5);
        solverPetsc2.setDivTol(1e4);*/
        std::cout<<"Here1"<<std::endl;

        for (int i = 1; i <= n; i++) {
            RHS[x] = Dx(P) + dV[x];
            RHS[y] = Dy(P) + dV[y];
            Particles.ghost_get<10>();
            DCPSE_scheme<equations2d2, decltype(Particles)> Solver(Particles);
            Solver.impose(Stokes1, bulk, RHS[0], vx);
            Solver.impose(Stokes2, bulk, RHS[1], vy);
            Solver.impose(V[x], up_p, 0, vx);
            Solver.impose(V[y], up_p, 0, vy);
            Solver.impose(V[x], dw_p, 0, vx);
            Solver.impose(V[y], dw_p, 0, vy);
            Solver.impose(V[x], l_p, 0, vx);
            Solver.impose(V[y], l_p, 0, vy);
            Solver.impose(V[x], r_p, 0, vx);
            Solver.impose(V[y], r_p, 0, vy);
            std::cout<<"Here2"<<std::endl;
            auto AA=Solver.getA();
            std::cout<<"Here3"<<std::endl;
            AA.write("Matrix_A10");
            return;

            Solver.solve_with_solver(solverPetsc, V[x], V[y]);

            tt.start();

            tt.stop();
            std::cout << "Stokes Solved in " << tt.getwct() << " seconds." << std::endl;
            Particles.ghost_get<Velocity>();
            div = -Div(V);
            Particles.ghost_get<19>();
            auto Helmholtz = Lap(H);
            DCPSE_scheme<equations2d1, decltype(Particles)> SolverH(Particles);
            SolverH.impose(Helmholtz, bulk, prop_id<19>());
            SolverH.impose(H, up_p, 0);
            SolverH.impose(H, dw_p, 0);
            SolverH.impose(H, l_p, 0);
            SolverH.impose(H, r_p, 0);
            tt.start();
            SolverH.solve_with_solver(solverPetsc2, H);
            tt.stop();
            std::cout << "Helmholtz Solved in " << tt.getwct() << " seconds." << std::endl;
            Particles.ghost_get<17>();
            Particles.ghost_get<Velocity>();
            V[x] = V[x] + Dx(H);
            V[y] = V[y] + Dy(H);
            for (int j = 0; j < up_p.size(); j++) {
                auto p = up_p.get<0>(j);
                Particles.getProp<1>(p)[0] = 0;
                Particles.getProp<1>(p)[1] = 0;
            }
            for (int j = 0; j < dw_p.size(); j++) {
                auto p = dw_p.get<0>(j);
                Particles.getProp<1>(p)[0] = 0;
                Particles.getProp<1>(p)[1] = 0;
            }
            for (int j = 0; j < l_p.size(); j++) {
                auto p = l_p.get<0>(j);
                Particles.getProp<1>(p)[0] = 0;
                Particles.getProp<1>(p)[1] = 0;
            }
            for (int j = 0; j < r_p.size(); j++) {
                auto p = r_p.get<0>(j);
                Particles.getProp<1>(p)[0] = 0;
                Particles.getProp<1>(p)[1] = 0;
            }
            P = P + Lap(H);
            Particles.ghost_get<Velocity>();
            Particles.ghost_get<Pressure>();
            sum = 0;
            sum1 = 0;
            for (int j = 0; j < bulk.size(); j++) {
                auto p = bulk.get<0>(j);
                sum += (Particles.getProp<18>(p)[0] - Particles.getProp<1>(p)[0]) *
                       (Particles.getProp<18>(p)[0] - Particles.getProp<1>(p)[0]) +
                       (Particles.getProp<18>(p)[1] - Particles.getProp<1>(p)[1]) *
                       (Particles.getProp<18>(p)[1] - Particles.getProp<1>(p)[1]);
                sum1 += Particles.getProp<1>(p)[0] * Particles.getProp<1>(p)[0] +
                        Particles.getProp<1>(p)[1] * Particles.getProp<1>(p)[1];
            }
            sum = sqrt(sum);
            sum1 = sqrt(sum1);
            V_t = V;
            std::cout << "Rel l2 cgs err in V at " << i << "= " << sum / sum1 << std::endl;
            std::cout << "----------------------------------------------------------" << std::endl;
            Particles.write_frame("Polar_Petsc", i);
        }


    }
        Particles.deleteGhost();
        Particles.write_frame("Polar_Petsc",n+1);
        tt2.stop();
        std::cout << "The simulation took" << tt2.getwct() << "Seconds.";
    }
/////////////////////////////////////////////////////////////////////////////////////////////////////////////////////////






















    BOOST_AUTO_TEST_CASE(Active2DEigen) {
        timer tt2;
        tt2.start();
        const size_t sz[2] = {81, 81};
        Box<2, double> box({0, 0}, {10,10});
        double Lx = box.getHigh(0);
        double Ly = box.getHigh(1);
        size_t bc[2] = {NON_PERIODIC, NON_PERIODIC};
        double spacing = box.getHigh(0) / (sz[0] - 1);
        /*double rCut = 2.8 * spacing;
        int ord = 2;
        double sampling_factor = 1.6;*/
        double alpha_V=1;
        double alpha_H=1;
        double rCut = 3.1 * spacing;
        int ord = 2;
        double sampling_factor = 1.9;
        double rCut2 = 3.1 * spacing;
        int ord2 = 2;
        double sampling_factor2 = 1.9;
        Ghost<2, double> ghost(rCut2);

/*                                          pol                             V         vort                 Ext    Press     strain       stress                   Mfield,   dPol                      dV         RHS                  f1     f2     f3    f4     f5     f6       H               V_t      div   H_t   */
        vector_dist<2, double, aggregate<VectorS<2, double>, VectorS<2, double>, double[2][2], VectorS<2, double>, double, double[2][2], double[2][2], VectorS<2, double>, VectorS<2, double>, VectorS<2, double>, VectorS<2, double>, double, double, double, double, double, double, double, VectorS<2, double>, double, double, double[2], double[2], double[2], double[2], double[2], double[2]>> Particles(
                0, box, bc, ghost);

        auto it = Particles.getGridIterator(sz);
        while (it.isNext()) {
            Particles.add();
            auto key = it.get();
            double x = key.get(0) * it.getSpacing(0);
            Particles.getLastPos()[0] = x;
            double y = key.get(1) * it.getSpacing(1);
            Particles.getLastPos()[1] = y;
            ++it;
        }

        Particles.map();
        Particles.ghost_get<0>();

        openfpm::vector<aggregate<int>> bulk;
        openfpm::vector<aggregate<int>> bulkP;
        openfpm::vector<aggregate<int>> up_p;
        openfpm::vector<aggregate<int>> dw_p;
        openfpm::vector<aggregate<int>> l_p;
        openfpm::vector<aggregate<int>> r_p;
        openfpm::vector<aggregate<int>> ref_p;

        constexpr int x = 0;
        constexpr int y = 1;

        constexpr int Polarization = 0;
        constexpr int Velocity = 1;
        constexpr int Vorticity = 2;
        constexpr int ExtForce = 3;
        constexpr int Pressure = 4;
        constexpr int Strain_rate = 5;
        constexpr int Stress = 6;
        constexpr int MolField = 7;

        auto Pol = getV<Polarization>(Particles);
        auto V = getV<Velocity>(Particles);
        auto W = getV<Vorticity>(Particles);
        auto g = getV<ExtForce>(Particles);
        auto P = getV<Pressure>(Particles);
        auto u = getV<Strain_rate>(Particles);
        auto sigma = getV<Stress>(Particles);
        auto h = getV<MolField>(Particles);
        auto dP = getV<8>(Particles);
        auto dV = getV<9>(Particles);
        auto RHS = getV<10>(Particles);
        auto f1 = getV<11>(Particles);
        auto f2 = getV<12>(Particles);
        auto f3 = getV<13>(Particles);
        auto f4 = getV<14>(Particles);
        auto f5 = getV<15>(Particles);
        auto f6 = getV<16>(Particles);
        auto H = getV<17>(Particles);
        auto V_t = getV<18>(Particles);
        auto div = getV<19>(Particles);
        auto H_t = getV<20>(Particles);
        auto Df1 = getV<21>(Particles);
        auto Df2 = getV<22>(Particles);
        auto Df3 = getV<23>(Particles);
        auto Df4 = getV<24>(Particles);
        auto Df5 = getV<25>(Particles);
        auto Df6 = getV<26>(Particles);


        double eta = 1.0;
        double nu = -0.5;
        double gama = 0.1;
        double zeta = 0.07;
        double Ks = 1.0;
        double Kb = 1.0;
        double lambda = 0.1;
        double delmu = -1.0;
        g = 0;
        V = 0;
        P = 0;

        // Here fill up the boxes for particle boundary detection.

        Box<2, double> up({box.getLow(0) - spacing / 2.0, box.getHigh(1) - spacing / 2.0},
                          {box.getHigh(0) + spacing / 2.0, box.getHigh(1) + spacing / 2.0});

        Box<2, double> down({box.getLow(0) - spacing / 2.0, box.getLow(1) - spacing / 2.0},
                            {box.getHigh(0) + spacing / 2.0, box.getLow(1) + spacing / 2.0});

        Box<2, double> left({box.getLow(0) - spacing / 2.0, box.getLow(1) + spacing / 2.0},
                            {box.getLow(0) + spacing / 2.0, box.getHigh(1) - spacing / 2.0});

        Box<2, double> right({box.getHigh(0) - spacing / 2.0, box.getLow(1) + spacing / 2.0},
                             {box.getHigh(0) + spacing / 2.0, box.getHigh(1) - spacing / 2.0});
        Box<2, double> mid({box.getHigh(0) / 2.0 - spacing, box.getHigh(1) / 2.0 - spacing / 2.0},
                           {box.getHigh(0) / 2.0, box.getHigh(1) / 2.0 + spacing / 2.0});

        openfpm::vector<Box<2, double>> boxes;
        boxes.add(up);
        boxes.add(down);
        boxes.add(left);
        boxes.add(right);
        boxes.add(mid);

        VTKWriter<openfpm::vector<Box<2, double>>, VECTOR_BOX> vtk_box;
        vtk_box.add(boxes);
        vtk_box.write("vtk_box.vtk");

        auto it2 = Particles.getDomainIterator();

        while (it2.isNext()) {
            auto p = it2.get();
            Point<2, double> xp = Particles.getPos(p);
            Particles.getProp<0>(p)[x] = sin(2 * M_PI * (cos((2 * xp[x] - Lx) / Lx) - sin((2 * xp[y] - Ly) / Ly)));
            Particles.getProp<0>(p)[y] = cos(2 * M_PI * (cos((2 * xp[x] - Lx) / Lx) - sin((2 * xp[y] - Ly) / Ly)));
            if (up.isInside(xp) == true) {
                up_p.add();
                up_p.last().get<0>() = p.getKey();
            } else if (down.isInside(xp) == true) {
                dw_p.add();
                dw_p.last().get<0>() = p.getKey();
            } else if (left.isInside(xp) == true) {
                l_p.add();
                l_p.last().get<0>() = p.getKey();
            } else if (right.isInside(xp) == true) {
                r_p.add();
                r_p.last().get<0>() = p.getKey();
            } else {
                if (mid.isInside(xp) == true) {
                    ref_p.add();
                    ref_p.last().get<0>() = p.getKey();
                    //Particles.getProp<4>(p) = 0;
                } else {
                    bulkP.add();
                    bulkP.last().get<0>() = p.getKey();
                }
                bulk.add();
                bulk.last().get<0>() = p.getKey();
                // Particles.getProp<0>(p)[x]=  cos(2 * M_PI * (cos((2 * xp[x]- sz[x]) / sz[x]) - sin((2 * xp[y] - sz[y]) / sz[y])));
                // Particles.getProp<0>(p)[y] =  sin(2 * M_PI * (cos((2 * xp[x]- sz[x]) / sz[x]) - sin((2 * xp[y] - sz[y]) / sz[y])));
            }


            ++it2;
        }


        Derivative_x Dx(Particles, ord, rCut, sampling_factor, support_options::RADIUS), Dx2(Particles, ord2, rCut2,
                                                                                             sampling_factor2,
                                                                                             support_options::RADIUS);
        Derivative_y Dy(Particles, ord, rCut, sampling_factor, support_options::RADIUS), Dy2(Particles, ord2, rCut2,
                                                                                             sampling_factor2,
                                                                                             support_options::RADIUS);
        Derivative_xy Dxy(Particles, ord2, rCut2, sampling_factor2, support_options::RADIUS);
        auto Dyx = Dxy;
        Derivative_xx Dxx(Particles, ord2, rCut2, sampling_factor2, support_options::RADIUS);
        Derivative_yy Dyy(Particles, ord2, rCut2, sampling_factor2, support_options::RADIUS);
        Gradient Grad(Particles, ord, rCut, sampling_factor, support_options::RADIUS);
        Laplacian Lap(Particles, ord2, rCut2, sampling_factor2, support_options::RADIUS);
        Advection Adv(Particles, ord, rCut, sampling_factor, support_options::RADIUS);
        Divergence Div(Particles, ord, rCut, sampling_factor, support_options::RADIUS);

        Particles.ghost_get<Polarization>();
        sigma[x][x] =
                -Ks * Dx(Pol[x]) * Dx(Pol[x]) - Kb * Dx(Pol[y]) * Dx(Pol[y]) + (Kb - Ks) * Dy(Pol[x]) * Dx(Pol[y]);
        sigma[x][y] =
                -Ks * Dy(Pol[y]) * Dx(Pol[y]) - Kb * Dy(Pol[x]) * Dx(Pol[x]) + (Kb - Ks) * Dx(Pol[y]) * Dx(Pol[x]);
        sigma[y][x] =
                -Ks * Dx(Pol[x]) * Dy(Pol[x]) - Kb * Dx(Pol[y]) * Dy(Pol[y]) + (Kb - Ks) * Dy(Pol[x]) * Dy(Pol[y]);
        sigma[y][y] =
                -Ks * Dy(Pol[y]) * Dy(Pol[y]) - Kb * Dy(Pol[x]) * Dy(Pol[x]) + (Kb - Ks) * Dx(Pol[y]) * Dy(Pol[x]);
        Particles.ghost_get<Stress>();


        h[y] = (Pol[x] * (Ks * Dyy(Pol[y]) + Kb * Dxx(Pol[y]) + (Ks - Kb) * Dxy(Pol[x])) - Pol[y] * (Ks * Dxx(Pol[x]) + Kb * Dyy(Pol[x]) + (Ks - Kb) * Dxy(Pol[y])));
        Particles.ghost_get<MolField>();
/*        for (int j = 0; j < bulk.size(); j++) {
                auto p = bulk.get<0>(j);
                double Tempo;
                float Temp;
                Tempo=Particles.getProp<7>(p)[y];
                Temp=Particles.getProp<7>(p)[y];
                std::cout << Particles.getProp<7>(p)[x] << std::endl;
                std::cout << Particles.getProp<7>(p)[y] << std::endl;
            }*/

        f1 = gama * nu * Pol[x] * Pol[x] * (Pol[x] * Pol[x] - Pol[y] * Pol[y]) / (Pol[x] * Pol[x] + Pol[y] * Pol[y]);
        f2 = 2.0 * gama * nu * Pol[x] * Pol[y] * (Pol[x] * Pol[x] - Pol[y] * Pol[y]) /(Pol[x] * Pol[x] + Pol[y] * Pol[y]);
        f3 = gama * nu * Pol[y] * Pol[y] * (Pol[x] * Pol[x] - Pol[y] * Pol[y]) / (Pol[x] * Pol[x] + Pol[y] * Pol[y]);
        f4 = 2.0 * gama * nu * Pol[x] * Pol[x] * Pol[x] * Pol[y] / (Pol[x] * Pol[x] + Pol[y] * Pol[y]);
        f5 = 4.0 * gama * nu * Pol[x] * Pol[x] * Pol[y] * Pol[y] / (Pol[x] * Pol[x] + Pol[y] * Pol[y]);
        f6 = 2.0 * gama * nu * Pol[x] * Pol[y] * Pol[y] * Pol[y] / (Pol[x] * Pol[x] + Pol[y] * Pol[y]);
        Particles.ghost_get<11, 12, 13, 14, 15, 16>();
        Df1[x] = Dx(f1);
        Df2[x] = Dx(f2);
        Df3[x] = Dx(f3);
        Df4[x] = Dx(f4);
        Df5[x] = Dx(f5);
        Df6[x] = Dx(f6);

        Df1[y] = Dy(f1);
        Df2[y] = Dy(f2);
        Df3[y] = Dy(f3);
        Df4[y] = Dy(f4);
        Df5[y] = Dy(f5);
        Df6[y] = Dy(f6);
        Particles.ghost_get<21, 22, 23, 24, 25, 26>();


        dV[x] = -0.5 * Dy(h[y]) + zeta * Dx(delmu * Pol[x] * Pol[x]) + zeta * Dy(delmu * Pol[x] * Pol[y]) -
                zeta * Dx(0.5 * delmu * (Pol[x] * Pol[x] + Pol[y] * Pol[y])) -
                0.5 * nu * Dx(-2.0 * h[y] * Pol[x] * Pol[y])
                - 0.5 * nu * Dy(h[y] * (Pol[x] * Pol[x] - Pol[y] * Pol[y])) - Dx(sigma[x][x]) - Dy(sigma[x][y]) - g[x]
                - 0.5 * nu * Dx(-gama * lambda * delmu * (Pol[x] * Pol[x] - Pol[y] * Pol[y]))
                - 0.5 * Dy(-2.0 * gama * lambda * delmu * (Pol[x] * Pol[y]));


        dV[y] = -0.5 * Dx(-h[y]) + zeta * Dy(delmu * Pol[y] * Pol[y]) + zeta * Dx(delmu * Pol[x] * Pol[y]) -
                zeta * Dy(0.5 * delmu * (Pol[x] * Pol[x] + Pol[y] * Pol[y])) -
                0.5 * nu * Dy(2.0 * h[y] * Pol[x] * Pol[y])
                - 0.5 * nu * Dx(h[y] * (Pol[x] * Pol[x] - Pol[y] * Pol[y])) - Dx(sigma[y][x]) - Dy(sigma[y][y]) - g[y]
                - 0.5 * nu * Dy(gama * lambda * delmu * (Pol[x] * Pol[x] - Pol[y] * Pol[y]))
                - 0.5 * Dx(-2.0 * gama * lambda * delmu * (Pol[x] * Pol[y]));
        Particles.ghost_get<9>();


        Particles.write_frame("Polar10", 0);
        //Velocity Solution n iterations
        eq_id vx, vy;
        timer tt;
        vx.setId(0);
        vy.setId(1);
        double sum = 0, sum1 = 0;
        int n = 100;
/*        auto Stokes1 = nu * Lap(V[x]) + 0.5 * nu * (f1 * Dxx(V[x]) + Dx(f1) * Dx(V[x])) +
                       (Dx(f2) * 0.5 * (Dx(V[y]) + Dy(V[x])) + f2 * 0.5 * (Dxx(V[y]) + Dyx(V[x]))) +
                       (Dx(f3) * Dy(V[y]) + f3 * Dyx(V[y])) + (Dy(f4) * Dx(V[x]) + f4 * Dxy(V[x])) +
                       (Dy(f5) * 0.5 * (Dx(V[y]) + Dy(V[x])) + f5 * 0.5 * (Dxy(V[y]) + Dyy(V[x]))) +
                       (Dy(f6) * Dy(V[y]) + f6 * Dyy(V[y]));
        auto Stokes2 = nu * Lap(V[y]) + 0.5 * nu * (f1 * Dxy(V[x]) + Dy(f1) * Dx(V[x])) +
                       (Dy(f2) * 0.5 * (Dx(V[y]) + Dy(V[x])) + f2 * 0.5 * (Dxy(V[y]) + Dyy(V[x]))) +
                       (Dy(f3) * Dy(V[y]) + f3 * Dyy(V[y])) + (Dx(f4) * Dx(V[x]) + f4 * Dxx(V[x])) +
                       (Dx(f5) * 0.5 * (Dx(V[y]) + Dy(V[x])) + f5 * 0.5 * (Dxx(V[y]) + Dyx(V[x]))) +
                       (Dx(f6) * Dy(V[y]) + f6 * Dyx(V[y]));*/

        auto Stokes1 =  eta * Lap(V[x])
                        + 0.5 * nu * (Df1[x] * Dx(V[x]) + f1 * Dxx(V[x]))
                        + 0.5 * nu * (Df2[x] * 0.5 * (Dx(V[y]) + Dy(V[x])) + f2 * 0.5 * (Dxx(V[y]) + Dyx(V[x])))
                        + 0.5 * nu * (Df3[x] * Dy(V[y]) + f3 * Dyx(V[y]))
                        + 0.5 * nu * (Df4[y] * Dx(V[x]) + f4 * Dxy(V[x]))
                        + 0.5 * nu * (Df5[y] * 0.5 * (Dx(V[y]) + Dy(V[x])) + f5 * 0.5 * (Dxy(V[y]) + Dyy(V[x])))
                        + 0.5 * nu * (Df6[y] * Dy(V[y]) + f6 * Dyy(V[y]));
        auto Stokes2 = eta * Lap(V[y])
                        - 0.5 * nu * (Df1[y] * Dx(V[x]) + f1 * Dxy(V[x]))
                        - 0.5 * nu * (Df2[y] * 0.5 * (Dx(V[y]) + Dy(V[x])) + f2 * 0.5 * (Dxy(V[y]) + Dyy(V[x])))
                        - 0.5 * nu * (Df3[y] * Dy(V[y]) + f3 * Dyy(V[y]))
                        + 0.5 * nu * (Df4[x] * Dx(V[x]) + f4 * Dxx(V[x]))
                        + 0.5 * nu * (Df5[x] * 0.5 * (Dx(V[y]) + Dy(V[x])) + f5 * 0.5 * (Dxx(V[y]) + Dyx(V[x])))
                        + 0.5 * nu * (Df6[x] * Dy(V[y]) + f6 * Dyx(V[y]));

        auto Helmholtz = Lap(H);
        auto D_y = Dy(H);
        auto D_x = Dx(H);

        for (int i = 1; i <= n; i++) {
            RHS[x] = Dx(P) + dV[x];
            RHS[y] = Dy(P) + dV[y];
            Particles.ghost_get<10>();
            DCPSE_scheme<equations2d2E, decltype(Particles)> Solver(Particles);
            Solver.impose(Stokes1, bulk, RHS[0], vx);
            Solver.impose(Stokes2, bulk, RHS[1], vy);
            Solver.impose(V[x], up_p, 0, vx);
            Solver.impose(V[y], up_p, 0, vy);
            Solver.impose(V[x], dw_p, 0, vx);
            Solver.impose(V[y], dw_p, 0, vy);
            Solver.impose(V[x], l_p, 0, vx);
            Solver.impose(V[y], l_p, 0, vy);
            Solver.impose(V[x], r_p, 0, vx);
            Solver.impose(V[y], r_p, 0, vy);
            tt.start();
            Solver.solve(V[x], V[y]);
            tt.stop();
            std::cout << "Stokes Solved in " << tt.getwct() << " seconds." << std::endl;
            Particles.ghost_get<Velocity>();
            div = -Div(V);
            Particles.ghost_get<19>();
            Particles.write_frame("PolarV10", 1);
            return;
            DCPSE_scheme<equations2d1E, decltype(Particles)> SolverH(Particles);//, options_solver::LAGRANGE_MULTIPLIER);
            SolverH.impose(Helmholtz, bulk, prop_id<19>());
            SolverH.impose(H, up_p, 0);
            SolverH.impose(H, dw_p, 0);
            SolverH.impose(H, l_p, 0);
            SolverH.impose(H, r_p, 0);
            tt.start();
            SolverH.solve(H);
            tt.stop();
            std::cout << "Helmholtz Solved in " << tt.getwct() << " seconds." << std::endl;
            Particles.ghost_get<17>();
            Particles.ghost_get<Velocity>();
            V = V + alpha_V*Grad(H);
            for (int j = 0; j < up_p.size(); j++) {
                auto p = up_p.get<0>(j);
                Particles.getProp<1>(p)[0] = 0;
                Particles.getProp<1>(p)[1] = 0;
            }
            for (int j = 0; j < dw_p.size(); j++) {
                auto p = dw_p.get<0>(j);
                Particles.getProp<1>(p)[0] = 0;
                Particles.getProp<1>(p)[1] = 0;
            }
            for (int j = 0; j < l_p.size(); j++) {
                auto p = l_p.get<0>(j);
                Particles.getProp<1>(p)[0] = 0;
                Particles.getProp<1>(p)[1] = 0;
            }
            for (int j = 0; j < r_p.size(); j++) {
                auto p = r_p.get<0>(j);
                Particles.getProp<1>(p)[0] = 0;
                Particles.getProp<1>(p)[1] = 0;
            }
            P = P + alpha_H*Lap(H);
            Particles.ghost_get<Velocity>();
            Particles.ghost_get<Pressure>();
            sum = 0;
            sum1 = 0;
            for (int j = 0; j < bulk.size(); j++) {
                auto p = bulk.get<0>(j);
                sum += (Particles.getProp<18>(p)[0] - Particles.getProp<1>(p)[0]) *
                       (Particles.getProp<18>(p)[0] - Particles.getProp<1>(p)[0]) +
                       (Particles.getProp<18>(p)[1] - Particles.getProp<1>(p)[1]) *
                       (Particles.getProp<18>(p)[1] - Particles.getProp<1>(p)[1]);
                sum1 += Particles.getProp<1>(p)[0] * Particles.getProp<1>(p)[0] +
                        Particles.getProp<1>(p)[1] * Particles.getProp<1>(p)[1];
            }
            sum = sqrt(sum);
            sum1 = sqrt(sum1);
            V_t = V;
            //double alpha_V=1;
            //double alpha_H=1;
            std::cout << "Rel l2 cgs err in V at " << i << "= " << sum / sum1 << std::endl;
            std::cout << "----------------------------------------------------------" << std::endl;
            Particles.write_frame("pPolar", i);
<<<<<<< HEAD
=======
//            return;
>>>>>>> 9f294f18
        }
        Particles.deleteGhost();
        Particles.write_frame("Polar", n + 1);
        tt2.stop();
        std::cout << "The simulation took" << tt2.getwct() << "Seconds.";

    }


    /////////////////////////////////////////////////////////////////////////////////////////////////////////////////////////


    BOOST_AUTO_TEST_CASE(Active2DEigenP) {
        const size_t sz[2] = {21,21};
        Box<2, double> box({0, 0}, {10, 10});
        double Lx = box.getHigh(0);
        double Ly = box.getHigh(1);
        size_t bc[2] = {PERIODIC, NON_PERIODIC};
        double spacing = box.getHigh(0) / (sz[0] - 1);
        int ord = 2;
        double rCut = 3.1 * spacing;
        double sampling_factor = 1.9;


        int ord2 = 2;
        double rCut2 = 3.1 * spacing;
        double sampling_factor2 = 1.9;

        Ghost<2, double> ghost(rCut);

/*                                          pol                             V         vort                 Ext    Press     strain       stress                      Mfield,   dPol                      dV         RHS                  f1     f2     f3    f4     f5     f6       H               V_t      div   H_t   */
        vector_dist<2, double, aggregate<VectorS<2, double>, VectorS<2, double>, double[2][2], VectorS<2, double>, double, double[2][2], double[2][2], VectorS<2, double>, VectorS<2, double>, VectorS<2, double>, VectorS<2, double>, double, double, double, double, double, double, double, VectorS<2, double>, double, double, double[2], double[2], double[2], double[2], double[2], double[2]>> Particles(
                0, box, bc, ghost);

        auto it = Particles.getGridIterator(sz);
        while (it.isNext()) {
            Particles.add();
            auto key = it.get();
            double x = key.get(0) * it.getSpacing(0);
            Particles.getLastPos()[0] = x;
            double y = key.get(1) * it.getSpacing(1);
            Particles.getLastPos()[1] = y * 0.99999;
            ++it;
        }

        Particles.map();
        Particles.ghost_get<0>();

        openfpm::vector<aggregate<int>> bulk;
        openfpm::vector<aggregate<int>> bulkP;
        openfpm::vector<aggregate<int>> up_p;
        openfpm::vector<aggregate<int>> dw_p;
        openfpm::vector<aggregate<int>> l_p;
        openfpm::vector<aggregate<int>> r_p;
        openfpm::vector<aggregate<int>> ref_p;

        constexpr int x = 0;
        constexpr int y = 1;

        constexpr int Polarization = 0;
        constexpr int Velocity = 1;
        constexpr int Vorticity = 2;
        constexpr int ExtForce = 3;
        constexpr int Pressure = 4;
        constexpr int Strain_rate = 5;
        constexpr int Stress = 6;
        constexpr int MolField = 7;

        auto Pol = getV<Polarization>(Particles);
        auto V = getV<Velocity>(Particles);
        V.setVarId(0);
        auto W = getV<Vorticity>(Particles);
        auto g = getV<ExtForce>(Particles);
        auto P = getV<Pressure>(Particles);
        P.setVarId(0);
        auto u = getV<Strain_rate>(Particles);
        auto sigma = getV<Stress>(Particles);
        auto h = getV<MolField>(Particles);
        auto dP = getV<8>(Particles);
        auto dV = getV<9>(Particles);
        auto RHS = getV<10>(Particles);
        auto f1 = getV<11>(Particles);
        auto f2 = getV<12>(Particles);
        auto f3 = getV<13>(Particles);
        auto f4 = getV<14>(Particles);
        auto f5 = getV<15>(Particles);
        auto f6 = getV<16>(Particles);
        auto H = getV<17>(Particles);
        auto V_t = getV<18>(Particles);
        auto div = getV<19>(Particles);
        auto H_t = getV<20>(Particles);
        auto Df1 = getV<21>(Particles);
        auto Df2 = getV<22>(Particles);
        auto Df3 = getV<23>(Particles);
        auto Df4 = getV<24>(Particles);
        auto Df5 = getV<25>(Particles);
        auto Df6 = getV<26>(Particles);


        double eta = 1.0;
        double nu = -0.5;
        double gama = 0.1;
        double zeta = 0.07;
        double Ks = 1.0;
        double Kb = 1.0;
        double lambda = 0.1;
        double delmu = -1.0;
        g = 0;
        V = 0;
        P = 0;

        // Here fill up the boxes for particle boundary detection.

        Box<2, double> up({box.getLow(0) - spacing / 2.0, box.getHigh(1) - spacing / 2.0},
                          {box.getHigh(0) + spacing / 2.0, box.getHigh(1) + spacing / 2.0});

        Box<2, double> down({box.getLow(0) - spacing / 2.0, box.getLow(1) - spacing / 2.0},
                            {box.getHigh(0) + spacing / 2.0, box.getLow(1) + spacing / 2.0});

        Box<2, double> left({box.getLow(0) - spacing / 2.0, box.getLow(1) + spacing / 2.0},
                            {box.getLow(0) + spacing / 2.0, box.getHigh(1) - spacing / 2.0});

        Box<2, double> right({box.getHigh(0) - spacing / 2.0, box.getLow(1) + spacing / 2.0},
                             {box.getHigh(0) + spacing / 2.0, box.getHigh(1) - spacing / 2.0});
        Box<2, double> mid({box.getHigh(0) / 2.0 - spacing, box.getHigh(1) / 2.0 - spacing / 2.0},
                           {box.getHigh(0) / 2.0, box.getHigh(1) / 2.0 + spacing / 2.0});

        openfpm::vector<Box<2, double>> boxes;
        boxes.add(up);
        boxes.add(down);
        boxes.add(left);
        boxes.add(right);
        boxes.add(mid);

        VTKWriter<openfpm::vector<Box<2, double>>, VECTOR_BOX> vtk_box;
        vtk_box.add(boxes);
        vtk_box.write("vtk_box.vtk");

        auto it2 = Particles.getDomainIterator();

        while (it2.isNext()) {
            auto p = it2.get();
            Point<2, double> xp = Particles.getPos(p);
            Particles.getProp<0>(p)[x] = sin(2 * M_PI * (cos((2 * xp[x] - Lx) / Lx) - sin((2 * xp[y] - Ly) / Ly)));
            Particles.getProp<0>(p)[y] = cos(2 * M_PI * (cos((2 * xp[x] - Lx) / Lx) - sin((2 * xp[y] - Ly) / Ly)));
            if (up.isInside(xp) == true) {
                up_p.add();
                up_p.last().get<0>() = p.getKey();
            } else if (down.isInside(xp) == true) {
                dw_p.add();
                dw_p.last().get<0>() = p.getKey();
            } else if (left.isInside(xp) == true) {
                l_p.add();
                l_p.last().get<0>() = p.getKey();
                bulk.add();
                bulk.last().get<0>() = p.getKey();
            } else if (right.isInside(xp) == true) {
                r_p.add();
                r_p.last().get<0>() = p.getKey();
                bulk.add();
                bulk.last().get<0>() = p.getKey();
            } else {
                if (mid.isInside(xp) == true) {
                    ref_p.add();
                    ref_p.last().get<0>() = p.getKey();
                    Particles.getProp<4>(p) = 0;
                } else {
                    bulkP.add();
                    bulkP.last().get<0>() = p.getKey();
                }
                bulk.add();
                bulk.last().get<0>() = p.getKey();
                // Particles.getProp<0>(p)[x]=  cos(2 * M_PI * (cos((2 * xp[x]- sz[x]) / sz[x]) - sin((2 * xp[y] - sz[y]) / sz[y])));
                // Particles.getProp<0>(p)[y] =  sin(2 * M_PI * (cos((2 * xp[x]- sz[x]) / sz[x]) - sin((2 * xp[y] - sz[y]) / sz[y])));
            }
            ++it2;
        }


        Derivative_x Dx(Particles, ord, rCut, sampling_factor, support_options::RADIUS), Dx2(Particles, ord2, rCut2,
                                                                                             sampling_factor2,
                                                                                             support_options::RADIUS);
        Derivative_y Dy(Particles, ord, rCut, sampling_factor, support_options::RADIUS), Dy2(Particles, ord2, rCut2,
                                                                                             sampling_factor2,
                                                                                             support_options::RADIUS);
        Derivative_xy Dxy(Particles, ord2, rCut2, sampling_factor2, support_options::RADIUS);
        auto Dyx = Dxy;
        Derivative_xx Dxx(Particles, ord2, rCut2, sampling_factor2, support_options::RADIUS);
        Derivative_yy Dyy(Particles, ord2, rCut2, sampling_factor2, support_options::RADIUS);
        Gradient Grad(Particles, ord, rCut, sampling_factor, support_options::RADIUS);
        Laplacian Lap(Particles, ord2, rCut2, sampling_factor2, support_options::RADIUS);
        Advection Adv(Particles, ord, rCut, sampling_factor, support_options::RADIUS);
        Divergence Div(Particles, ord, rCut, sampling_factor, support_options::RADIUS);

        Particles.ghost_get<Polarization>();
        sigma[x][x] =
                -Ks * Dx(Pol[x]) * Dx(Pol[x]) - Kb * Dx(Pol[y]) * Dx(Pol[y]) + (Kb - Ks) * Dy(Pol[x]) * Dx(Pol[y]);
        sigma[x][y] =
                -Ks * Dy(Pol[y]) * Dx(Pol[y]) - Kb * Dy(Pol[x]) * Dx(Pol[x]) + (Kb - Ks) * Dx(Pol[y]) * Dx(Pol[x]);
        sigma[y][x] =
                -Ks * Dx(Pol[x]) * Dy(Pol[x]) - Kb * Dx(Pol[y]) * Dy(Pol[y]) + (Kb - Ks) * Dy(Pol[x]) * Dy(Pol[y]);
        sigma[y][y] =
                -Ks * Dy(Pol[y]) * Dy(Pol[y]) - Kb * Dy(Pol[x]) * Dy(Pol[x]) + (Kb - Ks) * Dy(Pol[x]) * Dx(Pol[y]);
        Particles.ghost_get<Stress>();


        h[y] = Pol[x] * (Ks * Dyy(Pol[y]) + Kb * Dxx(Pol[y]) + (Ks - Kb) * Dxy(Pol[x])) -
               Pol[y] * (Ks * Dxx(Pol[x]) + Kb * Dyy(Pol[x]) + (Ks - Kb) * Dxy(Pol[y]));
        Particles.ghost_get<MolField>();


        f1 = gama * nu * Pol[x] * Pol[x] * (Pol[x] * Pol[x] - Pol[y] * Pol[y]) / (Pol[x] * Pol[x] + Pol[y] * Pol[y]);
        f2 = 2.0 * gama * nu * Pol[x] * Pol[y] * (Pol[x] * Pol[x] - Pol[y] * Pol[y]) /
             (Pol[x] * Pol[x] + Pol[y] * Pol[y]);
        f3 = gama * nu * Pol[y] * Pol[y] * (Pol[x] * Pol[x] - Pol[y] * Pol[y]) / (Pol[x] * Pol[x] + Pol[y] * Pol[y]);
        f4 = 2.0 * gama * nu * Pol[x] * Pol[x] * Pol[x] * Pol[y] / (Pol[x] * Pol[x] + Pol[y] * Pol[y]);
        f5 = 4.0 * gama * nu * Pol[x] * Pol[x] * Pol[y] * Pol[y] / (Pol[x] * Pol[x] + Pol[y] * Pol[y]);
        f6 = 2.0 * gama * nu * Pol[x] * Pol[x] * Pol[x] * Pol[y] / (Pol[x] * Pol[x] + Pol[y] * Pol[y]);
        Particles.ghost_get<11, 12, 13, 14, 15, 16>();
        Df1[x] = Dx(f1);
        Df2[x] = Dx(f2);
        Df3[x] = Dx(f3);
        Df4[x] = Dx(f4);
        Df5[x] = Dx(f5);
        Df6[x] = Dx(f6);
        Df1[y] = Dy(f1);
        Df2[y] = Dy(f2);
        Df3[y] = Dy(f3);
        Df4[y] = Dy(f4);
        Df5[y] = Dy(f5);
        Df6[y] = Dy(f6);
        Particles.ghost_get<21, 22, 23, 24, 25, 26>();


        dV[x] = -0.5 * Dy(h[y])
                + zeta * Dx(delmu * Pol[x] * Pol[x])
                + zeta * Dy(delmu * Pol[x] * Pol[y])
                -zeta * Dx(0.5 * delmu * (Pol[x] * Pol[x] + Pol[y] * Pol[y]))
                -0.5 * nu * Dx(-2 * h[y] * Pol[x] * Pol[y])
                - 0.5 * nu * Dy(h[y] * (Pol[x] * Pol[x] - Pol[y] * Pol[y])) - Dx(sigma[x][x]) - Dy(sigma[x][y]) - g[x]
                - 0.5 * nu * Dx(-gama * lambda * delmu * (Pol[x] * Pol[x] - Pol[y] * Pol[y])) -0.5 * Dy(-2 * gama * lambda * delmu * (Pol[x] * Pol[y]));


        dV[y] = -0.5 * Dx(-h[y]) + zeta * Dy(delmu * Pol[y] * Pol[y]) + zeta * Dx(delmu * Pol[x] * Pol[y]) -
                zeta * Dy(0.5 * delmu * (Pol[x] * Pol[x] + Pol[y] * Pol[y])) -
                0.5 * nu * Dy(-2 * h[y] * Pol[x] * Pol[y])
                - 0.5 * nu * Dx(h[y] * (Pol[x] * Pol[x] - Pol[y] * Pol[y])) - Dx(sigma[y][x]) - Dy(sigma[y][y]) - g[y]
                - 0.5 * nu * Dy(gama * lambda * delmu * (Pol[x] * Pol[x] - Pol[y] * Pol[y])) -0.5 * Dx(-2 * gama * lambda * delmu * (Pol[x] * Pol[y]));
        Particles.ghost_get<9>();


        Particles.write_frame("Polar", 0);
        //Velocity Solution n iterations
        eq_id vx, vy;
        timer tt;
        vx.setId(0);
        vy.setId(1);
        double sum = 0, sum1 = 0;
        int n = 100;
        /* auto Stokes1 = nu * Lap(V[x]) + 0.5 * nu * (f1 * Dxx(V[x]) + Dx(f1) * Dx(V[x])) +
                        (Dx(f2) * 0.5 * (Dx(V[y]) + Dy(V[x])) + f2 * 0.5 * (Dxx(V[y]) + Dyx(V[x]))) +
                        (Dx(f3) * Dy(V[y]) + f3 * Dyx(V[y])) + (Dy(f4) * Dx(V[x]) + f4 * Dxy(V[x])) +
                        (Dy(f5) * 0.5 * (Dx(V[y]) + Dy(V[x])) + f5 * 0.5 * (Dxy(V[y]) + Dyy(V[x]))) +
                        (Dy(f6) * Dy(V[y]) + f6 * Dyy(V[y]));
         auto Stokes2 = nu * Lap(V[y]) + 0.5 * nu * (f1 * Dxy(V[x]) + Dy(f1) * Dx(V[x])) +
                        (Dy(f2) * 0.5 * (Dx(V[y]) + Dy(V[x])) + f2 * 0.5 * (Dxy(V[y]) + Dyy(V[x]))) +
                        (Dy(f3) * Dy(V[y]) + f3 * Dyy(V[y])) + (Dx(f4) * Dx(V[x]) + f4 * Dxx(V[x])) +
                        (Dx(f5) * 0.5 * (Dx(V[y]) + Dy(V[x])) + f5 * 0.5 * (Dxx(V[y]) + Dyx(V[x]))) +
                        (Dx(f6) * Dy(V[y]) + f6 * Dyx(V[y]));
 */
        auto Stokes1 = eta * Lap(V[x]) + 0.5 * nu * (f1 * Dxx(V[x]) + Df1[x] * Dx(V[x])) +
                       (Df2[x] * 0.5 * (Dx(V[y]) + Dy(V[x])) + f2 * 0.5 * (Dxx(V[y]) + Dyx(V[x]))) +
                       (Df3[x] * Dy(V[y]) + f3 * Dyx(V[y])) + (Df4[y] * Dx(V[x]) + f4 * Dxy(V[x])) +
                       (Df5[y] * 0.5 * (Dx(V[y]) + Dy(V[x])) + f5 * 0.5 * (Dxy(V[y]) + Dyy(V[x]))) +
                       (Df6[y] * Dy(V[y]) + f6 * Dyy(V[y]));
        auto Stokes2 = eta * Lap(V[y]) + 0.5 * nu * (f1 * Dxy(V[x]) + Df1[y] * Dx(V[x])) +
                       (Df2[y] * 0.5 * (Dx(V[y]) + Dy(V[x])) + f2 * 0.5 * (Dxy(V[y]) + Dyy(V[x]))) +
                       (Df3[y] * Dy(V[y]) + f3 * Dyy(V[y])) + (Df4[x] * Dx(V[x]) + f4 * Dxx(V[x])) +
                       (Df5[x] * 0.5 * (Dx(V[y]) + Dy(V[x])) + f5 * 0.5 * (Dxx(V[y]) + Dyx(V[x]))) +
                       (Df6[x] * Dy(V[y]) + f6 * Dyx(V[y]));

        auto Helmholtz = Lap(H);
        auto D_y = Dy2(H);
        auto D_x = Dx2(H);

        for (int i = 1; i <= n; i++) {
            RHS[x] = Dx(P) + dV[x];
            RHS[y] = Dy(P) + dV[y];
            Particles.ghost_get<10>();
            DCPSE_scheme<equations2d2pE, decltype(Particles)> Solver(Particles);
            Solver.impose(Stokes1, bulk, RHS[0], vx);
            Solver.impose(Stokes2, bulk, RHS[1], vy);
            Solver.impose(V[x], up_p, 0, vx);
            Solver.impose(V[y], up_p, 0, vy);
            Solver.impose(V[x], dw_p, 0, vx);
            Solver.impose(V[y], dw_p, 0, vy);
            tt.start();
            Solver.solve(V[x], V[y]);
            tt.stop();
            std::cout << "Stokes Solved in " << tt.getwct() << " seconds." << std::endl;
            Particles.ghost_get<Velocity>();
            div = -Div(V);
            Particles.ghost_get<19>();
            DCPSE_scheme<equations2d1pE, decltype(Particles)> SolverH(Particles, options_solver::LAGRANGE_MULTIPLIER);
            SolverH.impose(Helmholtz, bulk, prop_id<19>());
            SolverH.impose(H, up_p, 0);
            SolverH.impose(H, dw_p, 0);
            tt.start();
            SolverH.solve(H);
            tt.stop();
            std::cout << "Helmholtz Solved in " << tt.getwct() << " seconds." << std::endl;
            Particles.ghost_get<17>();
            V = V + Grad(H);
            for (int j = 0; j < up_p.size(); j++) {
                auto p = up_p.get<0>(j);
                Particles.getProp<1>(p)[0] = 0;
                Particles.getProp<1>(p)[1] = 0;
            }
            for (int j = 0; j < dw_p.size(); j++) {
                auto p = dw_p.get<0>(j);
                Particles.getProp<1>(p)[0] = 0;
                Particles.getProp<1>(p)[1] = 0;
            }
            P = P + Lap(H);
            Particles.ghost_get<Velocity>();
            Particles.ghost_get<Pressure>();
            sum = 0;
            sum1 = 0;
            for (int j = 0; j < bulk.size(); j++) {
                auto p = bulk.get<0>(j);
                sum += (Particles.getProp<18>(p)[0] - Particles.getProp<1>(p)[0]) *
                       (Particles.getProp<18>(p)[0] - Particles.getProp<1>(p)[0]) +
                       (Particles.getProp<18>(p)[1] - Particles.getProp<1>(p)[1]) *
                       (Particles.getProp<18>(p)[1] - Particles.getProp<1>(p)[1]);
                sum1 += Particles.getProp<1>(p)[0] * Particles.getProp<1>(p)[0] +
                        Particles.getProp<1>(p)[1] * Particles.getProp<1>(p)[1];
            }
            sum = sqrt(sum);
            sum1 = sqrt(sum1);
            V_t = V;
            std::cout << "Rel l2 cgs err in V at " << i << "= " << sum / sum1 << std::endl;
            std::cout << "----------------------------------------------------------" << std::endl;
            if (i % 10 == 0)
                Particles.write_frame("Polar", i);
        }
        Particles.deleteGhost();
        Particles.write_frame("Polar", n + 1);

    }


    BOOST_AUTO_TEST_CASE(Active2DEigenP_decouple) {
        const size_t sz[2] = {21, 21};
        Box<2, double> box({0, 0}, {10, 10});
        double Lx = box.getHigh(0);
        double Ly = box.getHigh(1);
        size_t bc[2] = {PERIODIC, NON_PERIODIC};
        double spacing = box.getHigh(0) / (sz[0] - 1);
        int ord = 2;
        double rCut = 3.1 * spacing;
        double sampling_factor = 1.9;


        int ord2 = 2;
        double rCut2 = 3.1 * spacing;
        double sampling_factor2 = 1.9;

        Ghost<2, double> ghost(rCut);

/*                                          pol                             V         vort                 Ext    Press     strain       stress                      Mfield,   dPol                      dV         RHS                  f1     f2     f3    f4     f5     f6       H               V_t      div   H_t   */
        vector_dist<2, double, aggregate<VectorS<2, double>, VectorS<2, double>, double[2][2], VectorS<2, double>, double, double[2][2], double[2][2], VectorS<2, double>, VectorS<2, double>, VectorS<2, double>, VectorS<2, double>, double, double, double, double, double, double, double, VectorS<2, double>, double, double, double[2], double[2], double[2], double[2], double[2], double[2]>> Particles(
                0, box, bc, ghost);

        auto it = Particles.getGridIterator(sz);
        while (it.isNext()) {
            Particles.add();
            auto key = it.get();
            double x = key.get(0) * it.getSpacing(0);
            Particles.getLastPos()[0] = x;
            double y = key.get(1) * it.getSpacing(1);
            Particles.getLastPos()[1] = y * 0.99999;
            ++it;
        }

        Particles.map();
        Particles.ghost_get<0>();

        openfpm::vector<aggregate<int>> bulk;
        openfpm::vector<aggregate<int>> bulkP;
        openfpm::vector<aggregate<int>> bulkF;
        openfpm::vector<aggregate<int>> up_p;
        openfpm::vector<aggregate<int>> dw_p;
        openfpm::vector<aggregate<int>> l_p;
        openfpm::vector<aggregate<int>> r_p;
        openfpm::vector<aggregate<int>> ref_p;

        constexpr int x = 0;
        constexpr int y = 1;

        constexpr int Polarization = 0;
        constexpr int Velocity = 1;
        constexpr int Vorticity = 2;
        constexpr int ExtForce = 3;
        constexpr int Pressure = 4;
        constexpr int Strain_rate = 5;
        constexpr int Stress = 6;
        constexpr int MolField = 7;

        auto Pol = getV<Polarization>(Particles);
        auto V = getV<Velocity>(Particles);
        auto W = getV<Vorticity>(Particles);
        auto g = getV<ExtForce>(Particles);
        auto P = getV<Pressure>(Particles);
        auto u = getV<Strain_rate>(Particles);
        auto sigma = getV<Stress>(Particles);
        auto h = getV<MolField>(Particles);
        auto dP = getV<8>(Particles);
        auto dV = getV<9>(Particles);
        auto RHS = getV<10>(Particles);
        auto f1 = getV<11>(Particles);
        auto f2 = getV<12>(Particles);
        auto f3 = getV<13>(Particles);
        auto f4 = getV<14>(Particles);
        auto f5 = getV<15>(Particles);
        auto f6 = getV<16>(Particles);
        auto H = getV<17>(Particles);
        auto V_t = getV<18>(Particles);
        auto div = getV<19>(Particles);
        auto H_t = getV<20>(Particles);
        auto Df1 = getV<21>(Particles);
        auto Df2 = getV<22>(Particles);
        auto Df3 = getV<23>(Particles);
        auto Df4 = getV<24>(Particles);
        auto Df5 = getV<25>(Particles);
        auto Df6 = getV<26>(Particles);


        double eta = 1.0;
        double nu = -0.5;
        double gama = 0.1;
        double zeta = 0.07;
        double Ks = 1.0;
        double Kb = 1.0;
        double lambda = 0.1;
        double delmu = -1.0;
        g = 0;
        V = 0;
        P = 0;

        // Here fill up the boxes for particle boundary detection.

        Box<2, double> up({box.getLow(0) - spacing / 2.0, box.getHigh(1) - spacing / 2.0},
                          {box.getHigh(0) + spacing / 2.0, box.getHigh(1) + spacing / 2.0});

        Box<2, double> down({box.getLow(0) - spacing / 2.0, box.getLow(1) - spacing / 2.0},
                            {box.getHigh(0) + spacing / 2.0, box.getLow(1) + spacing / 2.0});

        Box<2, double> left({box.getLow(0) - spacing / 2.0, box.getLow(1) + spacing / 2.0},
                            {box.getLow(0) + spacing / 2.0, box.getHigh(1) - spacing / 2.0});

        Box<2, double> right({box.getHigh(0) - spacing / 2.0, box.getLow(1) + spacing / 2.0},
                             {box.getHigh(0) + spacing / 2.0, box.getHigh(1) - spacing / 2.0});
        Box<2, double> mid({box.getHigh(0) / 2.0 - spacing, box.getHigh(1) / 2.0 - spacing / 2.0},
                           {box.getHigh(0) / 2.0, box.getHigh(1) / 2.0 + spacing / 2.0});

        openfpm::vector<Box<2, double>> boxes;
        boxes.add(up);
        boxes.add(down);
        boxes.add(left);
        boxes.add(right);
        boxes.add(mid);

        VTKWriter<openfpm::vector<Box<2, double>>, VECTOR_BOX> vtk_box;
        vtk_box.add(boxes);
        vtk_box.write("vtk_box.vtk");

        auto it2 = Particles.getDomainIterator();

        while (it2.isNext()) {
            auto p = it2.get();
            Point<2, double> xp = Particles.getPos(p);
            Particles.getProp<0>(p)[x] = cos(2 * M_PI * (cos((2 * xp[x] - Lx) / Lx) - sin((2 * xp[y] - Ly) / Ly)));
            Particles.getProp<0>(p)[y] = sin(2 * M_PI * (cos((2 * xp[x] - Lx) / Lx) - sin((2 * xp[y] - Ly) / Ly)));
            if (up.isInside(xp) == true) {
                up_p.add();
                up_p.last().get<0>() = p.getKey();
            } else if (down.isInside(xp) == true) {
                dw_p.add();
                dw_p.last().get<0>() = p.getKey();
            } else if (left.isInside(xp) == true) {
                l_p.add();
                l_p.last().get<0>() = p.getKey();
                bulk.add();
                bulk.last().get<0>() = p.getKey();
                bulkP.add();
                bulkP.last().get<0>() = p.getKey();
            } else if (right.isInside(xp) == true) {
                r_p.add();
                r_p.last().get<0>() = p.getKey();
                bulk.add();
                bulk.last().get<0>() = p.getKey();
                bulkP.add();
                bulkP.last().get<0>() = p.getKey();
            } else {
                if (mid.isInside(xp) == true) {
                    ref_p.add();
                    ref_p.last().get<0>() = p.getKey();
                    bulkP.add();
                    bulkP.last().get<0>() = p.getKey();
                    Particles.getProp<4>(p) = 0;
                } else {
                    bulkP.add();
                    bulkP.last().get<0>() = p.getKey();
                    bulkF.add();
                    bulkF.last().get<0>() = p.getKey();
                }
                bulk.add();
                bulk.last().get<0>() = p.getKey();
                // Particles.getProp<0>(p)[x]=  cos(2 * M_PI * (cos((2 * xp[x]- sz[x]) / sz[x]) - sin((2 * xp[y] - sz[y]) / sz[y])));
                // Particles.getProp<0>(p)[y] =  sin(2 * M_PI * (cos((2 * xp[x]- sz[x]) / sz[x]) - sin((2 * xp[y] - sz[y]) / sz[y])));
            }
            ++it2;
        }


        Derivative_x Dx(Particles, ord, rCut, sampling_factor, support_options::RADIUS), Dx2(Particles, ord2, rCut2,
                                                                                             sampling_factor2,
                                                                                             support_options::RADIUS);
        Derivative_y Dy(Particles, ord, rCut, sampling_factor, support_options::RADIUS), Dy2(Particles, ord2, rCut2,
                                                                                             sampling_factor2,
                                                                                             support_options::RADIUS);
        Derivative_xy Dxy(Particles, ord2, rCut2, sampling_factor2, support_options::RADIUS);
        auto Dyx = Dxy;
        Derivative_xx Dxx(Particles, ord2, rCut2, sampling_factor2, support_options::RADIUS);
        Derivative_yy Dyy(Particles, ord2, rCut2, sampling_factor2, support_options::RADIUS);
        Gradient Grad(Particles, ord, rCut, sampling_factor, support_options::RADIUS);
        Laplacian Lap(Particles, ord2, rCut2, sampling_factor2, support_options::RADIUS);
        Advection Adv(Particles, ord, rCut, sampling_factor, support_options::RADIUS);
        Divergence Div(Particles, ord, rCut, sampling_factor, support_options::RADIUS);

        Particles.ghost_get<Polarization>();
        sigma[x][x] =
                -Ks * Dx(Pol[x]) * Dx(Pol[x]) - Kb * Dx(Pol[y]) * Dx(Pol[y]) + (Kb - Ks) * Dy(Pol[x]) * Dx(Pol[y]);
        sigma[x][y] =
                -Ks * Dy(Pol[y]) * Dx(Pol[y]) - Kb * Dy(Pol[x]) * Dx(Pol[x]) + (Kb - Ks) * Dx(Pol[y]) * Dx(Pol[x]);
        sigma[y][x] =
                -Ks * Dx(Pol[x]) * Dy(Pol[x]) - Kb * Dx(Pol[y]) * Dy(Pol[y]) + (Kb - Ks) * Dy(Pol[x]) * Dy(Pol[y]);
        sigma[y][y] =
                -Ks * Dy(Pol[y]) * Dy(Pol[y]) - Kb * Dy(Pol[x]) * Dy(Pol[x]) + (Kb - Ks) * Dy(Pol[x]) * Dx(Pol[y]);
        Particles.ghost_get<Stress>();



        h[y] = Pol[x] * (Ks * Dyy(Pol[y]) + Kb * Dxx(Pol[y]) + (Ks - Kb) * Dxy(Pol[x])) -
               Pol[y] * (Ks * Dxx(Pol[x]) + Kb * Dyy(Pol[x]) + (Ks - Kb) * Dxy(Pol[y]));
        Particles.ghost_get<MolField>();


        f1 = gama * nu * Pol[x] * Pol[x] * (Pol[x] * Pol[x] - Pol[y] * Pol[y]) / (Pol[x] * Pol[x] + Pol[y] * Pol[y]);
        f2 = 2.0 * gama * nu * Pol[x] * Pol[y] * (Pol[x] * Pol[x] - Pol[y] * Pol[y]) /
             (Pol[x] * Pol[x] + Pol[y] * Pol[y]);
        f3 = gama * nu * Pol[y] * Pol[y] * (Pol[x] * Pol[x] - Pol[y] * Pol[y]) / (Pol[x] * Pol[x] + Pol[y] * Pol[y]);
        f4 = 2.0 * gama * nu * Pol[x] * Pol[x] * Pol[x] * Pol[y] / (Pol[x] * Pol[x] + Pol[y] * Pol[y]);
        f5 = 4.0 * gama * nu * Pol[x] * Pol[x] * Pol[y] * Pol[y] / (Pol[x] * Pol[x] + Pol[y] * Pol[y]);
        f6 = 2.0 * gama * nu * Pol[x] * Pol[x] * Pol[x] * Pol[y] / (Pol[x] * Pol[x] + Pol[y] * Pol[y]);
        Particles.ghost_get<11, 12, 13, 14, 15, 16>();
        Df1[x] = Dx(gama * nu * Pol[x] * Pol[x] * (Pol[x] * Pol[x] - Pol[y] * Pol[y]) /
                    (Pol[x] * Pol[x] + Pol[y] * Pol[y]));
        Df2[x] = Dx(2.0 * gama * nu * Pol[x] * Pol[y] * (Pol[x] * Pol[x] - Pol[y] * Pol[y]) /
                    (Pol[x] * Pol[x] + Pol[y] * Pol[y]));
        Df3[x] = Dx(gama * nu * Pol[y] * Pol[y] * (Pol[x] * Pol[x] - Pol[y] * Pol[y]) /
                    (Pol[x] * Pol[x] + Pol[y] * Pol[y]));
        Df4[x] = Dx(2.0 * gama * nu * Pol[x] * Pol[x] * Pol[x] * Pol[y] / (Pol[x] * Pol[x] + Pol[y] * Pol[y]));
        Df5[x] = Dx(4.0 * gama * nu * Pol[x] * Pol[x] * Pol[y] * Pol[y] / (Pol[x] * Pol[x] + Pol[y] * Pol[y]));
        Df6[x] = Dx(2.0 * gama * nu * Pol[x] * Pol[x] * Pol[x] * Pol[y] / (Pol[x] * Pol[x] + Pol[y] * Pol[y]));
        Df1[y] = Dy(gama * nu * Pol[x] * Pol[x] * (Pol[x] * Pol[x] - Pol[y] * Pol[y]) /
                    (Pol[x] * Pol[x] + Pol[y] * Pol[y]));
        Df2[y] = Dy(2.0 * gama * nu * Pol[x] * Pol[y] * (Pol[x] * Pol[x] - Pol[y] * Pol[y]) /
                    (Pol[x] * Pol[x] + Pol[y] * Pol[y]));
        Df3[y] = Dy(gama * nu * Pol[y] * Pol[y] * (Pol[x] * Pol[x] - Pol[y] * Pol[y]) /
                    (Pol[x] * Pol[x] + Pol[y] * Pol[y]));
        Df4[y] = Dy(2.0 * gama * nu * Pol[x] * Pol[x] * Pol[x] * Pol[y] / (Pol[x] * Pol[x] + Pol[y] * Pol[y]));
        Df5[y] = Dy(4.0 * gama * nu * Pol[x] * Pol[x] * Pol[y] * Pol[y] / (Pol[x] * Pol[x] + Pol[y] * Pol[y]));
        Df6[y] = Dy(2.0 * gama * nu * Pol[x] * Pol[x] * Pol[x] * Pol[y] / (Pol[x] * Pol[x] + Pol[y] * Pol[y]));
        Particles.ghost_get<21, 22, 23, 24, 25, 26>();


        dV[x] = -0.5 * Dy(h[y]) + zeta * Dx(delmu * Pol[x] * Pol[x]) + zeta * Dy(delmu * Pol[x] * Pol[y]) -
                zeta * Dx(0.5 * delmu * (Pol[x] * Pol[x] + Pol[y] * Pol[y])) -
                0.5 * nu * Dx(-2 * h[y] * Pol[x] * Pol[y])
                - 0.5 * nu * Dy(h[y] * (Pol[x] * Pol[x] - Pol[y] * Pol[y])) - Dx(sigma[x][x]) - Dy(sigma[x][y]) - g[x]
                - 0.5 * nu * Dx(-gama * lambda * delmu * (Pol[x] * Pol[x] - Pol[y] * Pol[y])) -
                0.5 * Dy(-2 * gama * lambda * delmu * (Pol[x] * Pol[y]));


        dV[y] = -0.5 * Dx(-h[y]) + zeta * Dy(delmu * Pol[y] * Pol[y]) + zeta * Dx(delmu * Pol[x] * Pol[y]) -
                zeta * Dy(0.5 * delmu * (Pol[x] * Pol[x] + Pol[y] * Pol[y])) -
                0.5 * nu * Dy(-2 * h[y] * Pol[x] * Pol[y])
                - 0.5 * nu * Dx(h[y] * (Pol[x] * Pol[x] - Pol[y] * Pol[y])) - Dx(sigma[y][x]) - Dy(sigma[y][y]) - g[y]
                - 0.5 * nu * Dy(gama * lambda * delmu * (Pol[x] * Pol[x] - Pol[y] * Pol[y])) -
                0.5 * Dx(-2 * gama * lambda * delmu * (Pol[x] * Pol[y]));
        Particles.ghost_get<9>();


        Particles.write_frame("Polar", 0);
        //Velocity Solution n iterations
        eq_id vx, vy;
        timer tt;
        vx.setId(0);
        vy.setId(1);
        double sum = 0, sum1 = 0;
        int n = 2;
/*         auto Stokes1 = eta * Lap(V[x]) + 0.5 * nu * (f1 * Dxx(V[x]) + Dx(f1) * Dx(V[x])) +
                        (Dx(f2) * 0.5 * (Dx(V[y]) + Dy(V[x])) + f2 * 0.5 * (Dxx(V[y]) + Dyx(V[x]))) +
                        (Dx(f3) * Dy(V[y]) + f3 * Dyx(V[y])) + (Dy(f4) * Dx(V[x]) + f4 * Dxy(V[x])) +
                        (Dy(f5) * 0.5 * (Dx(V[y]) + Dy(V[x])) + f5 * 0.5 * (Dxy(V[y]) + Dyy(V[x]))) +
                        (Dy(f6) * Dy(V[y]) + f6 * Dyy(V[y]));
         auto Stokes2 = eta * Lap(V[y]) + 0.5 * nu * (f1 * Dxy(V[x]) + Dy(f1) * Dx(V[x])) +
                        (Dy(f2) * 0.5 * (Dx(V[y]) + Dy(V[x])) + f2 * 0.5 * (Dxy(V[y]) + Dyy(V[x]))) +
                        (Dy(f3) * Dy(V[y]) + f3 * Dyy(V[y])) + (Dx(f4) * Dx(V[x]) + f4 * Dxx(V[x])) +
                        (Dx(f5) * 0.5 * (Dx(V[y]) + Dy(V[x])) + f5 * 0.5 * (Dxx(V[y]) + Dyx(V[x]))) +
                        (Dx(f6) * Dy(V[y]) + f6 * Dyx(V[y]));*/

        auto Stokes1 = eta * Lap(V[x]) + 0.5 * nu * (f1 * Dxx(V[x]) + Df1[x] * Dx(V[x])) +
                       (Df2[x] * 0.5 * (Dx(V[y]) + Dy(V[x])) + f2 * 0.5 * (Dxx(V[y]) + Dyx(V[x]))) +
                       (Df3[x] * Dy(V[y]) + f3 * Dyx(V[y])) + (Df4[y] * Dx(V[x]) + f4 * Dxy(V[x])) +
                       (Df5[y] * 0.5 * (Dx(V[y]) + Dy(V[x])) + f5 * 0.5 * (Dxy(V[y]) + Dyy(V[x]))) +
                       (Df6[y] * Dy(V[y]) + f6 * Dyy(V[y]));
        auto Stokes2 = eta * Lap(V[y]) + 0.5 * nu * (f1 * Dxy(V[x]) + Df1[y] * Dx(V[x])) +
                       (Df2[y] * 0.5 * (Dx(V[y]) + Dy(V[x])) + f2 * 0.5 * (Dxy(V[y]) + Dyy(V[x]))) +
                       (Df3[y] * Dy(V[y]) + f3 * Dyy(V[y])) + (Df4[x] * Dx(V[x]) + f4 * Dxx(V[x])) +
                       (Df5[x] * 0.5 * (Dx(V[y]) + Dy(V[x])) + f5 * 0.5 * (Dxx(V[y]) + Dyx(V[x]))) +
                       (Df6[x] * Dy(V[y]) + f6 * Dyx(V[y]));

        auto Pressure_Poisson = Lap(P);
        auto D_y = Dy2(P);
        auto D_x = Dx2(P);


        for (int i = 1; i <= n; i++) {
            div = -Div(dV);
            Particles.ghost_get<19>();
            DCPSE_scheme<equations2d1pE, decltype(Particles)> SolverH(Particles, options_solver::LAGRANGE_MULTIPLIER);
            SolverH.impose(Pressure_Poisson, bulk, prop_id<19>());
            SolverH.impose(D_y, up_p, 0);
            SolverH.impose(D_y, dw_p, 0);
            tt.start();
            SolverH.solve(P);
            tt.stop();
            std::cout << "Pressure Poisson Solved in " << tt.getwct() << " seconds." << std::endl;
            Particles.ghost_get<Pressure>();
            RHS[x] = Dx(P) + dV[x];
            RHS[y] = Dy(P) + dV[y];
            Particles.ghost_get<10>();
            DCPSE_scheme<equations2d2pE, decltype(Particles)> Solver(Particles);
            Solver.impose(Stokes1, bulk, RHS[0], vx);
            Solver.impose(Stokes2, bulk, RHS[1], vy);
            Solver.impose(V[x], up_p, 0, vx);
            Solver.impose(V[y], up_p, 0, vy);
            Solver.impose(V[x], dw_p, 0, vx);
            Solver.impose(V[y], dw_p, 0, vy);
            tt.start();
            Solver.solve(V[x], V[y]);
            tt.stop();
            std::cout << "Stokes Solved in " << tt.getwct() << " seconds." << std::endl;
            for (int j = 0; j < up_p.size(); j++) {
                auto p = up_p.get<0>(j);
                Particles.getProp<1>(p)[0] = 0;
                Particles.getProp<1>(p)[1] = 0;
            }
            for (int j = 0; j < dw_p.size(); j++) {
                auto p = dw_p.get<0>(j);
                Particles.getProp<1>(p)[0] = 0;
                Particles.getProp<1>(p)[1] = 0;
            }
            Particles.ghost_get<Velocity>();
            sum = 0;
            sum1 = 0;
            for (int j = 0; j < bulk.size(); j++) {
                auto p = bulk.get<0>(j);
                sum += (Particles.getProp<18>(p)[0] - Particles.getProp<1>(p)[0]) *
                       (Particles.getProp<18>(p)[0] - Particles.getProp<1>(p)[0]) +
                       (Particles.getProp<18>(p)[1] - Particles.getProp<1>(p)[1]) *
                       (Particles.getProp<18>(p)[1] - Particles.getProp<1>(p)[1]);
                sum1 += Particles.getProp<1>(p)[0] * Particles.getProp<1>(p)[0] +
                        Particles.getProp<1>(p)[1] * Particles.getProp<1>(p)[1];
            }
            sum = sqrt(sum);
            sum1 = sqrt(sum1);
            V_t = V;
            std::cout << "Rel l2 cgs err in V at " << i << "= " << sum / sum1 << std::endl;
            std::cout << "----------------------------------------------------------" << std::endl;
            Particles.write_frame("Polar", i);
        }
        Particles.deleteGhost();
        Particles.write_frame("Polar", n + 10);

    }

    BOOST_AUTO_TEST_CASE(Active2DEigenP_chorin) {
        const size_t sz[2] = {21, 21};
        Box<2, double> box({0, 0}, {10, 10});
        double Lx = box.getHigh(0);
        double Ly = box.getHigh(1);
        size_t bc[2] = {PERIODIC, NON_PERIODIC};
        double spacing = box.getHigh(0) / (sz[0] - 1);
        int ord = 3;
        double rCut = 4.1 * spacing;
        double sampling_factor = 1.3;


        int ord2 = 2;
        double rCut2 = 3.1 * spacing;
        double sampling_factor2 = 1.9;

        Ghost<2, double> ghost(rCut);

/*                                          pol                             V         vort                 Ext    Press     strain       stress                      Mfield,   dPol                      dV         RHS                  f1     f2     f3    f4     f5     f6       H               V_t      div   H_t   */
        vector_dist<2, double, aggregate<VectorS<2, double>, VectorS<2, double>, double[2][2], VectorS<2, double>, double, double[2][2], double[2][2], VectorS<2, double>, VectorS<2, double>, VectorS<2, double>, VectorS<2, double>, double, double, double, double, double, double, double, VectorS<2, double>, double, double, double[2], double[2], double[2], double[2], double[2], double[2]>> Particles(
                0, box, bc, ghost);

        auto it = Particles.getGridIterator(sz);
        while (it.isNext()) {
            Particles.add();
            auto key = it.get();
            double x = key.get(0) * it.getSpacing(0);
            Particles.getLastPos()[0] = x;
            double y = key.get(1) * it.getSpacing(1);
            Particles.getLastPos()[1] = y * 0.99999;
            ++it;
        }

        Particles.map();
        Particles.ghost_get<0>();

        openfpm::vector<aggregate<int>> bulk;
        openfpm::vector<aggregate<int>> bulkP;
        openfpm::vector<aggregate<int>> up_p;
        openfpm::vector<aggregate<int>> dw_p;
        openfpm::vector<aggregate<int>> l_p;
        openfpm::vector<aggregate<int>> r_p;
        openfpm::vector<aggregate<int>> ref_p;

        constexpr int x = 0;
        constexpr int y = 1;

        constexpr int Polarization = 0;
        constexpr int Velocity = 1;
        constexpr int Vorticity = 2;
        constexpr int ExtForce = 3;
        constexpr int Pressure = 4;
        constexpr int Strain_rate = 5;
        constexpr int Stress = 6;
        constexpr int MolField = 7;

        auto Pol = getV<Polarization>(Particles);
        auto V = getV<Velocity>(Particles);
        auto W = getV<Vorticity>(Particles);
        auto g = getV<ExtForce>(Particles);
        auto P = getV<Pressure>(Particles);
        auto u = getV<Strain_rate>(Particles);
        auto sigma = getV<Stress>(Particles);
        auto h = getV<MolField>(Particles);
        auto dP = getV<8>(Particles);
        auto dV = getV<9>(Particles);
        auto RHS = getV<10>(Particles);
        auto f1 = getV<11>(Particles);
        auto f2 = getV<12>(Particles);
        auto f3 = getV<13>(Particles);
        auto f4 = getV<14>(Particles);
        auto f5 = getV<15>(Particles);
        auto f6 = getV<16>(Particles);
        auto H = getV<17>(Particles);
        auto V_t = getV<18>(Particles);
        auto div = getV<19>(Particles);
        auto H_t = getV<20>(Particles);
        auto Df1 = getV<21>(Particles);
        auto Df2 = getV<22>(Particles);
        auto Df3 = getV<23>(Particles);
        auto Df4 = getV<24>(Particles);
        auto Df5 = getV<25>(Particles);
        auto Df6 = getV<26>(Particles);


        double eta = 1.0;
        double nu = -0.5;
        double gama = 0.1;
        double zeta = 0.07;
        double Ks = 1.0;
        double Kb = 1.0;
        double lambda = 0.1;
        double delmu = -1.0;
        g = 0;
        V = 0;
        P = 0;

        // Here fill up the boxes for particle boundary detection.

        Box<2, double> up({box.getLow(0) - spacing / 2.0, box.getHigh(1) - spacing / 2.0},
                          {box.getHigh(0) + spacing / 2.0, box.getHigh(1) + spacing / 2.0});

        Box<2, double> down({box.getLow(0) - spacing / 2.0, box.getLow(1) - spacing / 2.0},
                            {box.getHigh(0) + spacing / 2.0, box.getLow(1) + spacing / 2.0});

        Box<2, double> left({box.getLow(0) - spacing / 2.0, box.getLow(1) + spacing / 2.0},
                            {box.getLow(0) + spacing / 2.0, box.getHigh(1) - spacing / 2.0});

        Box<2, double> right({box.getHigh(0) - spacing / 2.0, box.getLow(1) + spacing / 2.0},
                             {box.getHigh(0) + spacing / 2.0, box.getHigh(1) - spacing / 2.0});
        Box<2, double> mid({box.getHigh(0) / 2.0 - spacing, box.getHigh(1) / 2.0 - spacing / 2.0},
                           {box.getHigh(0) / 2.0, box.getHigh(1) / 2.0 + spacing / 2.0});

        openfpm::vector<Box<2, double>> boxes;
        boxes.add(up);
        boxes.add(down);
        boxes.add(left);
        boxes.add(right);
        boxes.add(mid);

        VTKWriter<openfpm::vector<Box<2, double>>, VECTOR_BOX> vtk_box;
        vtk_box.add(boxes);
        vtk_box.write("vtk_box.vtk");

        auto it2 = Particles.getDomainIterator();

        while (it2.isNext()) {
            auto p = it2.get();
            Point<2, double> xp = Particles.getPos(p);
            Particles.getProp<0>(p)[x] = cos(2 * M_PI * (cos((2 * xp[x] - Lx) / Lx) - sin((2 * xp[y] - Ly) / Ly)));
            Particles.getProp<0>(p)[y] = sin(2 * M_PI * (cos((2 * xp[x] - Lx) / Lx) - sin((2 * xp[y] - Ly) / Ly)));
            if (up.isInside(xp) == true) {
                up_p.add();
                up_p.last().get<0>() = p.getKey();
            } else if (down.isInside(xp) == true) {
                dw_p.add();
                dw_p.last().get<0>() = p.getKey();
            } else if (left.isInside(xp) == true) {
                l_p.add();
                l_p.last().get<0>() = p.getKey();
                bulk.add();
                bulk.last().get<0>() = p.getKey();
            } else if (right.isInside(xp) == true) {
                r_p.add();
                r_p.last().get<0>() = p.getKey();
                bulk.add();
                bulk.last().get<0>() = p.getKey();
            } else {
                if (mid.isInside(xp) == true) {
                    ref_p.add();
                    ref_p.last().get<0>() = p.getKey();
                    Particles.getProp<4>(p) = 0;
                } else {
                    bulkP.add();
                    bulkP.last().get<0>() = p.getKey();
                }
                bulk.add();
                bulk.last().get<0>() = p.getKey();
                // Particles.getProp<0>(p)[x]=  cos(2 * M_PI * (cos((2 * xp[x]- sz[x]) / sz[x]) - sin((2 * xp[y] - sz[y]) / sz[y])));
                // Particles.getProp<0>(p)[y] =  sin(2 * M_PI * (cos((2 * xp[x]- sz[x]) / sz[x]) - sin((2 * xp[y] - sz[y]) / sz[y])));
            }
            ++it2;
        }


        Derivative_x Dx(Particles, ord, rCut, sampling_factor, support_options::RADIUS), Dx2(Particles, ord2, rCut2,
                                                                                             sampling_factor2,
                                                                                             support_options::RADIUS);
        Derivative_y Dy(Particles, ord, rCut, sampling_factor, support_options::RADIUS), Dy2(Particles, ord2, rCut2,
                                                                                             sampling_factor2,
                                                                                             support_options::RADIUS);
        Derivative_xy Dxy(Particles, ord2, rCut2, sampling_factor2, support_options::RADIUS);
        auto Dyx = Dxy;
        Derivative_xx Dxx(Particles, ord2, rCut2, sampling_factor2, support_options::RADIUS);
        Derivative_yy Dyy(Particles, ord2, rCut2, sampling_factor2, support_options::RADIUS);
        Gradient Grad(Particles, ord, rCut, sampling_factor, support_options::RADIUS);
        Laplacian Lap(Particles, ord2, rCut2, sampling_factor2, support_options::RADIUS);
        Advection Adv(Particles, ord, rCut, sampling_factor, support_options::RADIUS);
        Divergence Div(Particles, ord, rCut, sampling_factor, support_options::RADIUS);

        sigma[x][x] =
                -Ks * Dx(Pol[x]) * Dx(Pol[x]) - Kb * Dx(Pol[y]) * Dx(Pol[y]) + (Kb - Ks) * Dy(Pol[x]) * Dx(Pol[y]);
        sigma[x][y] =
                -Ks * Dy(Pol[y]) * Dx(Pol[y]) - Kb * Dy(Pol[x]) * Dx(Pol[x]) + (Kb - Ks) * Dx(Pol[y]) * Dx(Pol[x]);
        sigma[y][x] =
                -Ks * Dx(Pol[x]) * Dy(Pol[x]) - Kb * Dx(Pol[y]) * Dy(Pol[y]) + (Kb - Ks) * Dy(Pol[x]) * Dy(Pol[y]);
        sigma[y][y] =
                -Ks * Dy(Pol[y]) * Dy(Pol[y]) - Kb * Dy(Pol[x]) * Dy(Pol[x]) + (Kb - Ks) * Dy(Pol[x]) * Dx(Pol[y]);
        H_t=-Ks * Dy(Pol[y]) * Dy(Pol[y]) - Kb * Dy(Pol[x]) * Dy(Pol[x]) + (Kb - Ks) * Dy(Pol[x]) * Dx(Pol[y]);
        Particles.ghost_get<Stress>();




        h[y] = Pol[x] * (Ks * Dyy(Pol[y]) + Kb * Dxx(Pol[y]) + (Ks - Kb) * Dxy(Pol[x])) -
               Pol[y] * (Ks * Dxx(Pol[x]) + Kb * Dyy(Pol[x]) + (Ks - Kb) * Dxy(Pol[y]));
        Particles.ghost_get<MolField>();


        f1 = gama * nu * Pol[x] * Pol[x] * (Pol[x] * Pol[x] - Pol[y] * Pol[y]) / (Pol[x] * Pol[x] + Pol[y] * Pol[y]);
        f2 = 2.0 * gama * nu * Pol[x] * Pol[y] * (Pol[x] * Pol[x] - Pol[y] * Pol[y]) /
             (Pol[x] * Pol[x] + Pol[y] * Pol[y]);
        f3 = gama * nu * Pol[y] * Pol[y] * (Pol[x] * Pol[x] - Pol[y] * Pol[y]) / (Pol[x] * Pol[x] + Pol[y] * Pol[y]);
        f4 = 2.0 * gama * nu * Pol[x] * Pol[x] * Pol[x] * Pol[y] / (Pol[x] * Pol[x] + Pol[y] * Pol[y]);
        f5 = 4.0 * gama * nu * Pol[x] * Pol[x] * Pol[y] * Pol[y] / (Pol[x] * Pol[x] + Pol[y] * Pol[y]);
        f6 = 2.0 * gama * nu * Pol[x] * Pol[x] * Pol[x] * Pol[y] / (Pol[x] * Pol[x] + Pol[y] * Pol[y]);
        Particles.ghost_get<11, 12, 13, 14, 15, 16>();
        Df1[x] = Dx(f1);
        Df2[x] = Dx(f2);
        Df3[x] = Dx(f3);
        Df4[x] = Dx(f4);
        Df5[x] = Dx(f5);
        Df6[x] = Dx(f6);
        Df1[y] = Dy(f1);
        Df2[y] = Dy(f2);
        Df3[y] = Dy(f3);
        Df4[y] = Dy(f4);
        Df5[y] = Dy(f5);
        Df6[y] = Dy(f6);
        Particles.ghost_get<21, 22, 23, 24, 25, 26>();


        dV[x] = -0.5 * Dy(h[y]) + zeta * Dx(delmu * Pol[x] * Pol[x]) + zeta * Dy(delmu * Pol[x] * Pol[y]) -
                zeta * Dx(0.5 * delmu * (Pol[x] * Pol[x] + Pol[y] * Pol[y])) -
                0.5 * nu * Dx(-2 * h[y] * Pol[x] * Pol[y])
                - 0.5 * nu * Dy(h[y] * (Pol[x] * Pol[x] - Pol[y] * Pol[y])) - Dx(sigma[x][x]) - Dy(sigma[x][y]) - g[x]
                - 0.5 * nu * Dx(-gama * lambda * delmu * (Pol[x] * Pol[x] - Pol[y] * Pol[y])) -
                0.5 * Dy(-2 * gama * lambda * delmu * (Pol[x] * Pol[y]));


        dV[y] = -0.5 * Dx(-h[y]) + zeta * Dy(delmu * Pol[y] * Pol[y]) + zeta * Dx(delmu * Pol[x] * Pol[y]) -
                zeta * Dy(0.5 * delmu * (Pol[x] * Pol[x] + Pol[y] * Pol[y])) -
                0.5 * nu * Dy(-2 * h[y] * Pol[x] * Pol[y])
                - 0.5 * nu * Dx(h[y] * (Pol[x] * Pol[x] - Pol[y] * Pol[y])) - Dx(sigma[y][x]) - Dy(sigma[y][y]) - g[y]
                - 0.5 * nu * Dy(gama * lambda * delmu * (Pol[x] * Pol[x] - Pol[y] * Pol[y])) -
                0.5 * Dx(-2 * gama * lambda * delmu * (Pol[x] * Pol[y]));
        Particles.ghost_get<9>();


        Particles.write_frame("Polar", 0);
        //Velocity Solution n iterations
        eq_id vx, vy;
        timer tt;
        vx.setId(0);
        vy.setId(1);
        double sum = 0, sum1 = 0;
        int n = 2;
/*         auto Stokes1 = eta * Lap(V[x]) + 0.5 * nu * (f1 * Dxx(V[x]) + Dx(f1) * Dx(V[x])) +
                        (Dx(f2) * 0.5 * (Dx(V[y]) + Dy(V[x])) + f2 * 0.5 * (Dxx(V[y]) + Dyx(V[x]))) +
                        (Dx(f3) * Dy(V[y]) + f3 * Dyx(V[y])) + (Dy(f4) * Dx(V[x]) + f4 * Dxy(V[x])) +
                        (Dy(f5) * 0.5 * (Dx(V[y]) + Dy(V[x])) + f5 * 0.5 * (Dxy(V[y]) + Dyy(V[x]))) +
                        (Dy(f6) * Dy(V[y]) + f6 * Dyy(V[y]));
         auto Stokes2 = eta * Lap(V[y]) + 0.5 * nu * (f1 * Dxy(V[x]) + Dy(f1) * Dx(V[x])) +
                        (Dy(f2) * 0.5 * (Dx(V[y]) + Dy(V[x])) + f2 * 0.5 * (Dxy(V[y]) + Dyy(V[x]))) +
                        (Dy(f3) * Dy(V[y]) + f3 * Dyy(V[y])) + (Dx(f4) * Dx(V[x]) + f4 * Dxx(V[x])) +
                        (Dx(f5) * 0.5 * (Dx(V[y]) + Dy(V[x])) + f5 * 0.5 * (Dxx(V[y]) + Dyx(V[x]))) +
                        (Dx(f6) * Dy(V[y]) + f6 * Dyx(V[y]));*/

        auto Stokes1 = eta * Lap(V[x]) + 0.5 * nu * (f1 * Dxx(V[x]) + Df1[x] * Dx(V[x])) +
                       (Df2[x] * 0.5 * (Dx(V[y]) + Dy(V[x])) + f2 * 0.5 * (Dxx(V[y]) + Dyx(V[x]))) +
                       (Df3[x] * Dy(V[y]) + f3 * Dyx(V[y])) + (Df4[y] * Dx(V[x]) + f4 * Dxy(V[x])) +
                       (Df5[y] * 0.5 * (Dx(V[y]) + Dy(V[x])) + f5 * 0.5 * (Dxy(V[y]) + Dyy(V[x]))) +
                       (Df6[y] * Dy(V[y]) + f6 * Dyy(V[y]));
        auto Stokes2 = eta * Lap(V[y]) + 0.5 * nu * (f1 * Dxy(V[x]) + Df1[y] * Dx(V[x])) +
                       (Df2[y] * 0.5 * (Dx(V[y]) + Dy(V[x])) + f2 * 0.5 * (Dxy(V[y]) + Dyy(V[x]))) +
                       (Df3[y] * Dy(V[y]) + f3 * Dyy(V[y])) + (Df4[x] * Dx(V[x]) + f4 * Dxx(V[x])) +
                       (Df5[x] * 0.5 * (Dx(V[y]) + Dy(V[x])) + f5 * 0.5 * (Dxx(V[y]) + Dyx(V[x]))) +
                       (Df6[x] * Dy(V[y]) + f6 * Dyx(V[y]));

        auto Pressure_Poisson = Lap(P);
        auto D_y = Dy2(P);
        auto D_x = Dx2(P);
        double dt = 1e-3;

        for (int i = 1; i <= n; i++) {
            std::cout << "Pressure Poisson Solved in " << tt.getwct() << " seconds." << std::endl;
            Particles.ghost_get<Pressure>();
            RHS[x] = Dx(P) + dV[x];
            RHS[y] = Dy(P) + dV[y];
            Particles.ghost_get<10>();
            DCPSE_scheme<equations2d2pE, decltype(Particles)> Solver(Particles);
            Solver.impose(Stokes1, bulk, RHS[0], vx);
            Solver.impose(Stokes2, bulk, RHS[1], vy);
            Solver.impose(V[x], up_p, 0, vx);
            Solver.impose(V[y], up_p, 0, vy);
            Solver.impose(V[x], dw_p, 0, vx);
            Solver.impose(V[y], dw_p, 0, vy);
            tt.start();
            Solver.solve(V[x], V[y]);
            tt.stop();
            std::cout << "Stokes Solved in " << tt.getwct() << " seconds." << std::endl;
            for (int j = 0; j < up_p.size(); j++) {
                auto p = up_p.get<0>(j);
                Particles.getProp<1>(p)[0] = 0;
                Particles.getProp<1>(p)[1] = 0;
            }
            for (int j = 0; j < dw_p.size(); j++) {
                auto p = dw_p.get<0>(j);
                Particles.getProp<1>(p)[0] = 0;
                Particles.getProp<1>(p)[1] = 0;
            }
            Particles.ghost_get<Velocity>();
            sum = 0;
            sum1 = 0;
            for (int j = 0; j < bulk.size(); j++) {
                auto p = bulk.get<0>(j);
                sum += (Particles.getProp<18>(p)[0] - Particles.getProp<1>(p)[0]) *
                       (Particles.getProp<18>(p)[0] - Particles.getProp<1>(p)[0]) +
                       (Particles.getProp<18>(p)[1] - Particles.getProp<1>(p)[1]) *
                       (Particles.getProp<18>(p)[1] - Particles.getProp<1>(p)[1]);
                sum1 += Particles.getProp<1>(p)[0] * Particles.getProp<1>(p)[0] +
                        Particles.getProp<1>(p)[1] * Particles.getProp<1>(p)[1];
            }
            sum = sqrt(sum);
            sum1 = sqrt(sum1);
            V_t = V;
            std::cout << "Rel l2 cgs err in V at " << i << "= " << sum / sum1 << std::endl;
            std::cout << "----------------------------------------------------------" << std::endl;
            Particles.write_frame("Polar", i);
        }
        Particles.deleteGhost();
        Particles.write_frame("Polar", n + 10);

    }






    //////////////////////////////////////////////////////////////////////////////////////////////////////////////////////////////


    BOOST_AUTO_TEST_CASE(Active2DEigen_saddle)
    {   timer tt2;
        tt2.start();
        const size_t sz[2] = {31 , 31};
        Box<2, double> box({0, 0}, {1, 1});
        double Lx = box.getHigh(0);
        double Ly = box.getHigh(1);
        size_t bc[2] = {NON_PERIODIC, NON_PERIODIC};
        double spacing = box.getHigh(0) / (sz[0] - 1);
        int ord = 2;
        double rCut = 3.1* spacing;
        double sampling_factor = 1.9;
        Ghost<2, double> ghost(rCut);


        int ord2 = 2;
        double rCut2 = 3.1 * spacing;
        double sampling_factor2 = 1.9;

        double eta = 1.0;
        double nu = -0.5;
        double gama = 0.1;
        double zeta = 0.07;
        double Ks = 1.0;
        double Kb = 1.0;
        double lambda = 0.1;
        double delmu = -1.0;
        double centre_patch=0.75;
        double sigma2 = spacing * spacing/ (50);


        std::mt19937 rng{66666};

        std::normal_distribution<> gaussian{0, sigma2};

/*                                          pol                             V         vort                 Ext    Press     strain       stress                      Mfield,   dPol                      dV         RHS                  f1     f2     f3    f4     f5     f6       H               V_t      div   H_t   */
        vector_dist<2, double, aggregate<VectorS<2, double>, VectorS<2, double>, double[2][2], VectorS<2, double>, double, double[2][2], double[2][2], VectorS<2, double>, VectorS<2, double>, VectorS<2, double>, VectorS<2, double>, double, double, double, double, double, double, double, VectorS<2, double>, double, double, double[2], double[2], double[2], double[2], double[2], double[2]>> Particles(
                0, box, bc, ghost);
        auto it = Particles.getGridIterator(sz);
        while (it.isNext()) {
            Particles.add();
            auto key = it.get();
            double x = key.get(0) * it.getSpacing(0);
            Particles.getLastPos()[0] = x;// + gaussian(rng);
            double y = key.get(1) * it.getSpacing(1);
            Particles.getLastPos()[1] = y;// + gaussian(rng);
            //std::cout<<Particles.getLastPos()[0]<<","<<Particles.getLastPos()[1]<<std::endl;
            ++it;
        }

        Particles.map();
        Particles.ghost_get<0>();

        openfpm::vector<aggregate<int>> bulk;
        openfpm::vector<aggregate<int>> bulkP;
        openfpm::vector<aggregate<int>> up_p;
        openfpm::vector<aggregate<int>> dw_p;
        openfpm::vector<aggregate<int>> l_p;
        openfpm::vector<aggregate<int>> r_p;
        openfpm::vector<aggregate<int>> ref_p;
        openfpm::vector<aggregate<int>> bulkF;


        constexpr int x = 0;
        constexpr int y = 1;

        constexpr int Polarization = 0;
        constexpr int Velocity = 1;
        constexpr int Vorticity = 2;
        constexpr int ExtForce = 3;
        constexpr int Pressure = 4;
        constexpr int Strain_rate = 5;
        constexpr int Stress = 6;
        constexpr int MolField = 7;

        auto Pol = getV<Polarization>(Particles);
        auto V = getV<Velocity>(Particles);
        V.setVarId(0);
        auto W = getV<Vorticity>(Particles);
        auto g = getV<ExtForce>(Particles);
        auto P = getV<Pressure>(Particles);
        P.setVarId(2);
        auto u = getV<Strain_rate>(Particles);
        auto sigma = getV<Stress>(Particles);
        auto h = getV<MolField>(Particles);
        auto dP = getV<8>(Particles);
        auto dV = getV<9>(Particles);
        auto RHS = getV<10>(Particles);
        auto f1 = getV<11>(Particles);
        auto f2 = getV<12>(Particles);
        auto f3 = getV<13>(Particles);
        auto f4 = getV<14>(Particles);
        auto f5 = getV<15>(Particles);
        auto f6 = getV<16>(Particles);
        auto H = getV<17>(Particles);
        auto V_t = getV<18>(Particles);
        auto div = getV<19>(Particles);
        auto H_t = getV<20>(Particles);
        auto Df1 = getV<21>(Particles);
        auto Df2 = getV<22>(Particles);
        auto Df3 = getV<23>(Particles);
        auto Df4 = getV<24>(Particles);
        auto Df5 = getV<25>(Particles);
        auto Df6 = getV<26>(Particles);



        g = 0;
        V = 0;
        P = 0;

        // Here fill up the boxes for particle boundary detection.

        Box<2, double> up({box.getLow(0) - spacing / 2.0, box.getHigh(1) - spacing / 2.0},
                          {box.getHigh(0) + spacing / 2.0, box.getHigh(1) + spacing / 2.0});

        Box<2, double> down({box.getLow(0) - spacing / 2.0, box.getLow(1) - spacing / 2.0},
                            {box.getHigh(0) + spacing / 2.0, box.getLow(1) + spacing / 2.0});

        Box<2, double> left({box.getLow(0) - spacing / 2.0, box.getLow(1) + spacing / 2.0},
                            {box.getLow(0) + spacing / 2.0, box.getHigh(1) - spacing / 2.0});

        Box<2, double> right({box.getHigh(0) - spacing / 2.0, box.getLow(1) + spacing / 2.0},
                             {box.getHigh(0) + spacing / 2.0, box.getHigh(1) - spacing / 2.0});
        Box<2, double> mid({box.getHigh(0) / 2.0 - centre_patch*spacing, box.getHigh(1) / 2.0 - centre_patch*spacing},
                           {box.getHigh(0) / 2.0+ centre_patch*spacing, box.getHigh(1) / 2.0 + centre_patch*spacing});

        openfpm::vector<Box<2, double>> boxes;
        boxes.add(up);
        boxes.add(down);
        boxes.add(left);
        boxes.add(right);
        boxes.add(mid);

        VTKWriter<openfpm::vector<Box<2, double>>, VECTOR_BOX> vtk_box;
        vtk_box.add(boxes);
        vtk_box.write("vtk_box.vtk");

        auto it2 = Particles.getDomainIterator();

        while (it2.isNext()) {
            auto p = it2.get();
            Point<2, double> xp = Particles.getPos(p);
            Particles.getProp<0>(p)[x] = sin(2 * M_PI * (cos((2 * xp[x] - Lx) / Lx) - sin((2 * xp[y] - Ly) / Ly)));
            Particles.getProp<0>(p)[y] = cos(2 * M_PI * (cos((2 * xp[x] - Lx) / Lx) - sin((2 * xp[y] - Ly) / Ly)));
            if (up.isInside(xp) == true) {
                up_p.add();
                up_p.last().get<0>() = p.getKey();
                bulkF.add();
                bulkF.last().get<0>() = p.getKey();

            } else if (down.isInside(xp) == true) {
                dw_p.add();
                dw_p.last().get<0>() = p.getKey();
                bulkF.add();
                bulkF.last().get<0>() = p.getKey();

            } else if (left.isInside(xp) == true) {
                l_p.add();
                l_p.last().get<0>() = p.getKey();
                bulkF.add();
                bulkF.last().get<0>() = p.getKey();

            } else if (right.isInside(xp) == true) {
                r_p.add();
                r_p.last().get<0>() = p.getKey();
                bulkF.add();
                bulkF.last().get<0>() = p.getKey();

            } else {
                if (mid.isInside(xp) == true) {
                    ref_p.add();
                    ref_p.last().get<0>() = p.getKey();
                } else {

                    bulkF.add();
                    bulkF.last().get<0>() = p.getKey();

                }
                bulk.add();
                bulk.last().get<0>() = p.getKey();
                bulkP.add();
                bulkP.last().get<0>() = p.getKey();
                // Particles.getProp<0>(p)[x]=  cos(2 * M_PI * (cos((2 * xp[x]- sz[x]) / sz[x]) - sin((2 * xp[y] - sz[y]) / sz[y])));
                // Particles.getProp<0>(p)[y] =  sin(2 * M_PI * (cos((2 * xp[x]- sz[x]) / sz[x]) - sin((2 * xp[y] - sz[y]) / sz[y])));
            }
            ++it2;
        }

        Derivative_x Dx(Particles, ord, rCut, sampling_factor, support_options::RADIUS), Dx2(Particles, ord2, rCut2,
                                                                                             sampling_factor2,
                                                                                             support_options::RADIUS);
        Derivative_y Dy(Particles, ord, rCut, sampling_factor, support_options::RADIUS), Dy2(Particles, ord2, rCut2,
                                                                                             sampling_factor2,
                                                                                             support_options::RADIUS);
        Derivative_xy Dxy(Particles, ord, rCut, sampling_factor, support_options::RADIUS);
        auto Dyx = Dxy;
        Derivative_xx Dxx(Particles, ord, rCut, sampling_factor, support_options::RADIUS);
        Derivative_yy Dyy(Particles, ord, rCut, sampling_factor, support_options::RADIUS);
        //Gradient Grad(Particles, ord, rCut, sampling_factor, support_options::RADIUS);
        Laplacian Lap(Particles, ord, rCut, sampling_factor, support_options::RADIUS);
        //Advection Adv(Particles, ord, rCut, sampling_factor, support_options::RADIUS);
        //Divergence Div(Particles, ord, rCut, sampling_factor, support_options::RADIUS);

        Particles.ghost_get<Polarization>();
        sigma[x][x] =
                -Ks * Dx(Pol[x]) * Dx(Pol[x]) - Kb * Dx(Pol[y]) * Dx(Pol[y]) + (Kb - Ks) * Dy(Pol[x]) * Dx(Pol[y]);
        sigma[x][y] =
                -Ks * Dy(Pol[y]) * Dx(Pol[y]) - Kb * Dy(Pol[x]) * Dx(Pol[x]) + (Kb - Ks) * Dx(Pol[y]) * Dx(Pol[x]);
        sigma[y][x] =
                -Ks * Dx(Pol[x]) * Dy(Pol[x]) - Kb * Dx(Pol[y]) * Dy(Pol[y]) + (Kb - Ks) * Dy(Pol[x]) * Dy(Pol[y]);
        sigma[y][y] =
                -Ks * Dy(Pol[y]) * Dy(Pol[y]) - Kb * Dy(Pol[x]) * Dy(Pol[x]) + (Kb - Ks) * Dy(Pol[x]) * Dx(Pol[y]);

        H_t=-Ks * Dy(Pol[y]) * Dy(Pol[y]) - Kb * Dy(Pol[x]) * Dy(Pol[x]) + (Kb - Ks) * Dy(Pol[x]) * Dx(Pol[y]);
        Particles.ghost_get<Stress>();



        h[y] = Pol[x] * (Ks * Dyy(Pol[y]) + Kb * Dxx(Pol[y]) + (Ks - Kb) * Dxy(Pol[x])) -
               Pol[y] * (Ks * Dxx(Pol[x]) + Kb * Dyy(Pol[x]) + (Ks - Kb) * Dxy(Pol[y]));
        Particles.ghost_get<MolField>();


        f1 = gama * nu * Pol[x] * Pol[x] * (Pol[x] * Pol[x] - Pol[y] * Pol[y]) / (Pol[x] * Pol[x] + Pol[y] * Pol[y]);
        f2 = 2.0 * gama * nu * Pol[x] * Pol[y] * (Pol[x] * Pol[x] - Pol[y] * Pol[y]) /
             (Pol[x] * Pol[x] + Pol[y] * Pol[y]);
        f3 = gama * nu * Pol[y] * Pol[y] * (Pol[x] * Pol[x] - Pol[y] * Pol[y]) / (Pol[x] * Pol[x] + Pol[y] * Pol[y]);
        f4 = 2.0 * gama * nu * Pol[x] * Pol[x] * Pol[x] * Pol[y] / (Pol[x] * Pol[x] + Pol[y] * Pol[y]);
        f5 = 4.0 * gama * nu * Pol[x] * Pol[x] * Pol[y] * Pol[y] / (Pol[x] * Pol[x] + Pol[y] * Pol[y]);
        f6 = 2.0 * gama * nu * Pol[x] * Pol[x] * Pol[x] * Pol[y] / (Pol[x] * Pol[x] + Pol[y] * Pol[y]);
        Particles.ghost_get<11, 12, 13, 14, 15, 16>();
        Df1[x] = Dx(f1);
        Df2[x] = Dx(f2);
        Df3[x] = Dx(f3);
        Df4[x] = Dx(f4);
        Df5[x] = Dx(f5);
        Df6[x] = Dx(f6);
        Df1[y] = Dy(f1);
        Df2[y] = Dy(f2);
        Df3[y] = Dy(f3);
        Df4[y] = Dy(f4);
        Df5[y] = Dy(f5);
        Df6[y] = Dy(f6);
        Particles.ghost_get<21, 22, 23, 24, 25, 26>();


        dV[x] = -0.5 * Dy(h[y]) + zeta * Dx(delmu * Pol[x] * Pol[x]) + zeta * Dy(delmu * Pol[x] * Pol[y]) -
                zeta * Dx(0.5 * delmu * (Pol[x] * Pol[x] + Pol[y] * Pol[y])) -
                0.5 * nu * Dx(-2 * h[y] * Pol[x] * Pol[y])
                - 0.5 * nu * Dy(h[y] * (Pol[x] * Pol[x] - Pol[y] * Pol[y])) - Dx(sigma[x][x]) - Dy(sigma[x][y]) - g[x]
                - 0.5 * nu * Dx(-gama * lambda * delmu * (Pol[x] * Pol[x] - Pol[y] * Pol[y])) -
                0.5 * Dy(-2 * gama * lambda * delmu * (Pol[x] * Pol[y]));


        dV[y] = -0.5 * Dx(-h[y]) + zeta * Dy(delmu * Pol[y] * Pol[y]) + zeta * Dx(delmu * Pol[x] * Pol[y]) -
                zeta * Dy(0.5 * delmu * (Pol[x] * Pol[x] + Pol[y] * Pol[y])) -
                0.5 * nu * Dy(-2 * h[y] * Pol[x] * Pol[y])
                - 0.5 * nu * Dx(h[y] * (Pol[x] * Pol[x] - Pol[y] * Pol[y])) - Dx(sigma[y][x]) - Dy(sigma[y][y]) - g[y]
                - 0.5 * nu * Dy(gama * lambda * delmu * (Pol[x] * Pol[x] - Pol[y] * Pol[y])) -
                0.5 * Dx(-2 * gama * lambda * delmu * (Pol[x] * Pol[y]));
        Particles.ghost_get<9>();


        Particles.write_frame("Polar_saddle", 0);
        //Velocity Solution n iterations
        eq_id vx, vy, ic;
        timer tt;
        vx.setId(0);
        vy.setId(1);
        ic.setId(2);
        double sum = 0, sum1 = 0;
        int n = 2;
/*         auto Stokes1 = eta * Lap(V[x]) + 0.5 * nu * (f1 * Dxx(V[x]) + Dx(f1) * Dx(V[x])) +
                        (Dx(f2) * 0.5 * (Dx(V[y]) + Dy(V[x])) + f2 * 0.5 * (Dxx(V[y]) + Dyx(V[x]))) +
                        (Dx(f3) * Dy(V[y]) + f3 * Dyx(V[y])) + (Dy(f4) * Dx(V[x]) + f4 * Dxy(V[x])) +
                        (Dy(f5) * 0.5 * (Dx(V[y]) + Dy(V[x])) + f5 * 0.5 * (Dxy(V[y]) + Dyy(V[x]))) +
                        (Dy(f6) * Dy(V[y]) + f6 * Dyy(V[y]));
         auto Stokes2 = eta * Lap(V[y]) + 0.5 * nu * (f1 * Dxy(V[x]) + Dy(f1) * Dx(V[x])) +
                        (Dy(f2) * 0.5 * (Dx(V[y]) + Dy(V[x])) + f2 * 0.5 * (Dxy(V[y]) + Dyy(V[x]))) +
                        (Dy(f3) * Dy(V[y]) + f3 * Dyy(V[y])) + (Dx(f4) * Dx(V[x]) + f4 * Dxx(V[x])) +
                        (Dx(f5) * 0.5 * (Dx(V[y]) + Dy(V[x])) + f5 * 0.5 * (Dxx(V[y]) + Dyx(V[x]))) +
                        (Dx(f6) * Dy(V[y]) + f6 * Dyx(V[y]));*/

        auto Stokes1 = - Dx2(P) + eta * Lap(V[x]) + 0.5 * nu * (f1 * Dxx(V[x]) + Df1[x] * Dx(V[x])) +
                       (Df2[x] * 0.5 * (Dx(V[y]) + Dy(V[x])) + f2 * 0.5 * (Dxx(V[y]) + Dyx(V[x]))) +
                       (Df3[x] * Dy(V[y]) + f3 * Dyx(V[y])) + (Df4[y] * Dx(V[x]) + f4 * Dxy(V[x])) +
                       (Df5[y] * 0.5 * (Dx(V[y]) + Dy(V[x])) + f5 * 0.5 * (Dxy(V[y]) + Dyy(V[x]))) +
                       (Df6[y] * Dy(V[y]) + f6 * Dyy(V[y])) ;
        auto Stokes2 = - Dy2(P) + eta * Lap(V[y]) + 0.5 * nu * (f1 * Dxy(V[x]) + Df1[y] * Dx(V[x])) +
                       (Df2[y] * 0.5 * (Dx(V[y]) + Dy(V[x])) + f2 * 0.5 * (Dxy(V[y]) + Dyy(V[x]))) +
                       (Df3[y] * Dy(V[y]) + f3 * Dyy(V[y])) + (Df4[x] * Dx(V[x]) + f4 * Dxx(V[x])) +
                       (Df5[x] * 0.5 * (Dx(V[y]) + Dy(V[x])) + f5 * 0.5 * (Dxx(V[y]) + Dyx(V[x]))) +
                       (Df6[x] * Dy(V[y]) + f6 * Dyx(V[y])) ;
        auto continuity = Dx(V[x]) + Dy(V[y])+1e-12*Lap(P);

        Particles.ghost_get<Pressure>();
        RHS[x] = dV[x];
        RHS[y] = dV[y];
        Particles.ghost_get<10>();
        DCPSE_scheme<equations2d3E, decltype(Particles)> Solver(Particles,options_solver::LAGRANGE_MULTIPLIER);
        Solver.impose(Stokes1, bulk, RHS[0], vx);
        Solver.impose(Stokes2, bulk, RHS[1], vy);
        Solver.impose(continuity, bulkF, 0, ic);
        Solver.impose(V[x], up_p, 0, vx);
        Solver.impose(V[y], up_p, 0, vy);
        Solver.impose(V[x], dw_p, 0, vx);
        Solver.impose(V[y], dw_p, 0, vy);
        Solver.impose(V[x], l_p, 0, vx);
        Solver.impose(V[y], l_p, 0, vy);
        Solver.impose(V[x], r_p, 0, vx);
        Solver.impose(V[y], r_p, 0, vy);
        Solver.impose(continuity, ref_p, 0, ic);
        tt.start();
        BOOST_TEST_MESSAGE("Solver Imposed...");
        /*//auto A = Solver.getA();
        //A.write("Matrix_A");
        petsc_solver<double> solver;
        solver.setSolver(KSPGMRES);
        solver.setRestart(500);
        solver.setPreconditioner(PCJACOBI);*/
        Solver.solve(V[x], V[y], P);
        BOOST_TEST_MESSAGE("Solver Solved...");
        //Solver.solve(V[x], V[y],P);
        tt.stop();
        std::cout << "Stokes Solved in " << tt.getwct() << " seconds." << std::endl;
        Particles.ghost_get<Velocity>();
        std::cout << "----------------------------------------------------------" << std::endl;
        Particles.write_frame("Polar_saddle", 0);
        Particles.deleteGhost();
        Particles.write_frame("Polar_saddle", 1);
        tt2.stop();
        std::cout << "Simulation took " << tt2.getwct() << " seconds." << std::endl;

    }


BOOST_AUTO_TEST_SUITE_END()<|MERGE_RESOLUTION|>--- conflicted
+++ resolved
@@ -779,10 +779,7 @@
             std::cout << "Rel l2 cgs err in V at " << i << "= " << sum / sum1 << std::endl;
             std::cout << "----------------------------------------------------------" << std::endl;
             Particles.write_frame("pPolar", i);
-<<<<<<< HEAD
-=======
 //            return;
->>>>>>> 9f294f18
         }
         Particles.deleteGhost();
         Particles.write_frame("Polar", n + 1);
