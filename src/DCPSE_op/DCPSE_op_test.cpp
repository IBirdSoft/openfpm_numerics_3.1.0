/*
 * DCPSE_op_test.cpp
 *
 *  Created on: Jan 7, 2020
 *      Author: Abhinav Singh, Pietro Incardona
 *
 */

#include "config.h"

#define BOOST_TEST_DYN_LINK

#include "util/util_debug.hpp"
#include <boost/test/unit_test.hpp>
#include <iostream>
#include "DCPSE_op.hpp"
#include "DCPSE_Solver.hpp"
#include "Operators/Vector/vector_dist_operators.hpp"
#include "Vector/vector_dist_subset.hpp"


//! Specify the general characteristic of system to solve
struct equations {
    //! dimensionaly of the equation ( 3D problem ...)
    static const unsigned int dims = 2;
    //! number of fields in the system
    static const unsigned int nvar = 1;

    //! boundary at X and Y
    static const bool boundary[];

    //! type of space float, double, ...
    typedef double stype;

    //! type of base particles
    typedef vector_dist<dims, double, aggregate<double>> b_part;

    //! type of SparseMatrix for the linear solver
    typedef SparseMatrix<double, int, EIGEN_BASE> SparseMatrix_type;

    //! type of Vector for the linear solver
    typedef Vector<double> Vector_type;
};

const bool equations::boundary[] = {NON_PERIODIC, NON_PERIODIC};

//template<typename T>
//struct Debug;

BOOST_AUTO_TEST_SUITE(dcpse_op_suite_tests)

    BOOST_AUTO_TEST_CASE(dcpse_Active2D) {
        const size_t sz[2] = {51, 51};
        Box<2, double> box({0, 0}, {10,10});
        size_t bc[2] = {NON_PERIODIC, PERIODIC};
        double spacing = box.getHigh(0) / (sz[0] - 1);
        Ghost<2, double> ghost(spacing * 3);
        double rCut = 2.0 * spacing;
/*                                          pol          V         vort           Ext    Press     strain       stess        Mfield,   dP          dV   */
        vector_dist<2, double, aggregate<double[2],double[2], double[2][2], double[2], double, double[2][2], double[2][2], double[2],double[2], double[2]>> Particles(0, box, bc, ghost);

        auto it = Particles.getGridIterator(sz);
        while (it.isNext()) {
            Particles.add();
            auto key = it.get();
            double x = key.get(0) * it.getSpacing(0);
            Particles.getLastPos()[0] = x;
            double y = key.get(1) * it.getSpacing(1);
            Particles.getLastPos()[1] = y;
            ++it;
        }

        Particles.map();
        Particles.ghost_get<0>();

        openfpm::vector<aggregate<int>> bulk;
        openfpm::vector<aggregate<int>> up_p;
        openfpm::vector<aggregate<int>> dw_p;
        openfpm::vector<aggregate<int>> l_p;
        openfpm::vector<aggregate<int>> r_p;
        openfpm::vector<aggregate<int>> ref_p;

        constexpr int Polarization      =     0;
        constexpr int Velocity          =     1;
        constexpr int Vorticity         =     2;
        constexpr int ExtForce          =     3;
        constexpr int Pressure          =     4;
        constexpr int Strain_rate       =     5;
        constexpr int Stress            =     6;
        constexpr int MolField          =     7;

        auto Pol = getV<Polarization>(Particles);
        auto V = getV<Velocity>(Particles);
        auto W = getV<Vorticity>(Particles);
        auto g = getV<ExtForce>(Particles);
        auto P = getV<Pressure>(Particles);
        auto u = getV<Strain_rate>(Particles);
        auto sigma = getV<Stress>(Particles);
        auto h = getV<MolField>(Particles);
        auto dP = getV<8>(Particles);
        auto dV = getV<9>(Particles);

        double eta       =     1.0;
        double nu        =     -0.5;
        double gama      =     0.1;
        double zeta      =     0.07;
        double Ks        =     1;
        double Kb        =     1;
        double lambda    =     0.1;
        double delmu     =     -1;

        Derivative_x Dx(Particles, 2, rCut,2);
        Derivative_y Dy(Particles, 2, rCut,2);
        Gradient Grad(Particles, 2, rCut,2);
        Laplacian Lap(Particles, 2, rCut, 2);
        Advection Adv(Particles, 2, rCut, 2);
        Divergence Div(Particles, 2, rCut, 2);

        // Here fill up the boxes for particle detection.

        Box<2, double> up({box.getLow(0) + spacing / 2.0, box.getHigh(1) - spacing / 2.0},
                          {box.getHigh(0) - spacing / 2.0, box.getHigh(1) + spacing / 2.0});

        Box<2, double> down({box.getLow(0) - spacing / 2.0, box.getLow(1) - spacing / 2.0},
                            {box.getHigh(0) + spacing / 2.0, box.getLow(1) + spacing / 2.0});

        Box<2, double> left({box.getLow(0) - spacing / 2.0, box.getLow(1) + spacing / 2.0},
                            {box.getLow(0) + spacing / 2.0, box.getHigh(1) + spacing / 2.0});

        Box<2, double> right({box.getHigh(0) - spacing / 2.0, box.getLow(1) + spacing / 2.0},
                             {box.getHigh(0) + spacing / 2.0, box.getHigh(1) + spacing / 2.0});

        openfpm::vector<Box<2, double>> boxes;
        boxes.add(up);
        boxes.add(down);
        boxes.add(left);
        boxes.add(right);
        VTKWriter<openfpm::vector<Box<2, double>>, VECTOR_BOX> vtk_box;
        vtk_box.add(boxes);
        vtk_box.write("vtk_box.vtk");

        auto it2 = Particles.getDomainIterator();

        while (it2.isNext()) {
            auto p = it2.get();
            Point<2, double> xp = Particles.getPos(p);
            if (up.isInside(xp) == true) {
                up_p.add();
                up_p.last().get<0>() = p.getKey();
                Particles.getProp<0>(p)[0] =  cos(2 * M_PI * (cos((2 * xp[0] - sz[0]) / sz[0]) - sin((2 * xp[1] - sz[1]) / sz[1])));
                Particles.getProp<0>(p)[1] =  sin(2 * M_PI * (cos((2 * xp[0] - sz[0]) / sz[0]) - sin((2 * xp[1] - sz[1]) / sz[1])));
            }
            else if (down.isInside(xp) == true) {
                    dw_p.add();
                    dw_p.last().get<0>() = p.getKey();
                    Particles.getProp<0>(p)[0] =  cos(2 * M_PI * (cos((2 * xp[0] - sz[0]) / sz[0]) - sin((2 * xp[1] - sz[1]) / sz[1])));
                    Particles.getProp<0>(p)[1] =  sin(2 * M_PI * (cos((2 * xp[0] - sz[0]) / sz[0]) - sin((2 * xp[1] - sz[1]) / sz[1])));
                }
            else if (left.isInside(xp) == true) {
                l_p.add();
                l_p.last().get<0>() = p.getKey();
                Particles.getProp<0>(p)[0] =  cos(2 * M_PI * (cos((2 * xp[0] - sz[0]) / sz[0]) - sin((2 * xp[1] - sz[1]) / sz[1])));
                Particles.getProp<0>(p)[1] =  sin(2 * M_PI * (cos((2 * xp[0] - sz[0]) / sz[0]) - sin((2 * xp[1] - sz[1]) / sz[1])));
            } else if (right.isInside(xp) == true){
                r_p.add();
                r_p.last().get<0>() = p.getKey();
                Particles.getProp<0>(p)[0] =  cos(2 * M_PI * (cos((2 * xp[0] - sz[0]) / sz[0]) - sin((2 * xp[1] - sz[1]) / sz[1])));
                Particles.getProp<0>(p)[1] =  sin(2 * M_PI * (cos((2 * xp[0] - sz[0]) / sz[0]) - sin((2 * xp[1] - sz[1]) / sz[1])));
            }
            else {
                if(xp[0]==5 && xp[1]==5) {
                    ref_p.add();
                    ref_p.last().get<0>() = p.getKey();
                    Particles.getProp<0>(p)[0] = cos(2 * M_PI * (cos((2 * xp[0] - sz[0]) / sz[0]) - sin((2 * xp[1] - sz[1]) / sz[1])));
                    Particles.getProp<0>(p)[1] = sin(2 * M_PI * (cos((2 * xp[0] - sz[0]) / sz[0]) - sin((2 * xp[1] - sz[1]) / sz[1])));
                    Particles.getProp<4>(p) = 0;
                }
                bulk.add();
                bulk.last().get<0>() = p.getKey();
                Particles.getProp<0>(p)[0] =  cos(2 * M_PI * (cos((2 * xp[0] - sz[0]) / sz[0]) - sin((2 * xp[1] - sz[1]) / sz[1])));
                Particles.getProp<0>(p)[1] =  sin(2 * M_PI * (cos((2 * xp[0] - sz[0]) / sz[0]) - sin((2 * xp[1] - sz[1]) / sz[1])));
            }
/*
            Particles.getProp<7>(p)[0][0] =    -Ks * Dx(Pol[0]) * Dx(P[0])- Kb * Dx(P[1]) * Dx(P[1]) + (Kb - Ks) * Dy(P[0]) * Dx(P[1]);
            Particles.getProp<7>(p)[0][1] =    -Ks * Dy(Pol[1]) * Dx(P[1])- Kb * Dy(P[1]) * Dx(P[0]) + (Kb - Ks) * Dx(P[0]) * Dx(P[1]);
            Particles.getProp<7>(p)[1][0] =    -Ks * Dx(P[0]) * Dy(P[0])- Kb * Dx(P[1]) * Dy(P[1]) + (Kb - Ks) * Dy(P[0]) * Dy(P[1]);
            Particles.getProp<7>(p)[1][1] =    -Ks * Dy(P[1]) * Dy(P[1])- Kb * Dy(P[0]) * Dy(P[0]) + (Kb - Ks) * Dy(P[0]) * Dx(P[1]);

            Particles.getProp<9>(p)[1] = -gama * (lambda * delmu - nu * (Particles.getProp<Strain_rate>(p)[0][0] * Particles.getProp<Polarization>(p)[0] * Particles.getProp<Polarization>(p)[0]) / (Particles.getProp<Polarization>(p)[0] * Particles.getProp<Polarization>(p)[0] + Particles.getProp<Polarization>(p)[1] * Particles.getProp<Polarization>(p)[1]) - nu * (Particles.getProp<Strain_rate>(p)[1][1] * Particles.getProp<Polarization>(p)[1] * Particles.getProp<Polarization>(p)[1]) / (Particles.getProp<Polarization>(p)[0] * Particles.getProp<Polarization>(p)[0] + Particles.getProp<Polarization>(p)[1] * Particles.getProp<Polarization>(p)[1]) - 2 * nu * (Particles.getProp<Strain_rate>(p)[0][1] * Particles.getProp<Polarization>(p)[0] * Particles.getProp<Polarization>(p)[1]) / (Particles.getProp<Polarization>(p)[0] * Particles.getProp<Polarization>(p)[0] + Particles.getProp<Polarization>(p)[1] * Particles.getProp<Polarization>(p)[1]));

            Particles.getProp<9>(p)[0] = Particles.getProp<Polarization>(p)[0] * (Ks * dyypy + Kb * dxxpy + (Ks - Kb) * dxypx) - Particles.getProp<Polarization>(p)[1] * (Ks * dxxpx + Kb * dyypx + (Ks - Kb) * dxypy);



            ++it2;
        }




        Particles.write_frame("Polar",0);


        double dt=5e-4;
        int n=5;
        double Re=1/3e-3;
        std::cout<<"Init Done"<<std::endl;
        for(int i =1; i<=n ;i++)
        {
            dV=(1/Re*Lap(V)-Adv(V,V));
            std::cout<<"dV Done"<<std::endl;
            RHS = Div(dV);
            std::cout<<"RHS Done"<<std::endl;
            DCPSE_scheme<equations,decltype(Particles)> Solver(2 * rCut, Particles);
            auto Pressure_Poisson = Lap(H);
            auto D_x = Dx(H);
            auto D_y = Dy(H);
            Solver.impose(Pressure_Poisson, bulk, prop_id<3>());
            Solver.impose(D_y, up_p, 0);
            Solver.impose(-D_y, dw_p,0);
            Solver.impose(-D_x, l_p,0);
            Solver.impose(D_x, r_p, 0);
            Solver.impose(H, ref_p, 0);
            Solver.solve(P);
            std::cout<<"Poisson Solved"<<std::endl;
            V=dt*(dV-Grad(P));
            std::cout<<"Velocity updated"<<std::endl;

            for(int j=0;j<up_p.size();j++)
            {   auto p=up_p.get<0>(j);
                Particles.getProp<1>(p)[0] =  1;
                Particles.getProp<1>(p)[1] =  0;
            }
            for(int j=0;j<l_p.size();j++)
            {   auto p=l_p.get<0>(j);
                Particles.getProp<1>(p)[0] =  0;
                Particles.getProp<1>(p)[1] =  0;
            }
            for(int j=0;j<r_p.size();j++)
            {   auto p=r_p.get<0>(j);
                Particles.getProp<1>(p)[0] =  0;
                Particles.getProp<1>(p)[1] =  0;
            }
            for(int j=0;j<dw_p.size();j++)
            {   auto p=dw_p.get<0>(j);
                Particles.getProp<1>(p)[0] =  0;
                Particles.getProp<1>(p)[1] =  0;
            }
            Particles.getProp<1>(0)[0] =  0;
            Particles.getProp<1>(0)[1] =  0;
            std::cout<<"Boundary done"<<std::endl;
            //           if (i%10==0)
            Particles.write_frame("Lid",i);
            std::cout<<i<<std::endl;
        */
        }
    }

////////////////////////////////////////////////////////////////////////////////////////////////////////////////////////
////////////////////////////////////////////////////////////////////////////////////////////////////////////////////////

    BOOST_AUTO_TEST_CASE(dcpse_Lid) {
        const size_t sz[2] = {31,31};
        Box<2, double> box({0, 0}, {1,1});
        size_t bc[2] = {NON_PERIODIC, NON_PERIODIC};
        double spacing = box.getHigh(0) / (sz[0] - 1);
        Ghost<2, double> ghost(spacing * 3);
        double rCut = 2.0 * spacing;
        //                                  P        V                 Dv              RHS    Vtemp
        vector_dist<2, double, aggregate<double,VectorS<2, double>,VectorS<2, double>,double,VectorS<2, double>,VectorS<2, double>,VectorS<2, double>,VectorS<2, double>,VectorS<2, double>,double>> Particles(0, box, bc, ghost);
        vector_dist<2, double, aggregate<double,VectorS<2, double>,double> > Particles_subset(0, box, bc, ghost);

        auto it = Particles.getGridIterator(sz);
        while (it.isNext()) {
            Particles.add();
            auto key = it.get();
            double x = key.get(0) * it.getSpacing(0);
            Particles.getLastPos()[0] = x;
            double y = key.get(1) * it.getSpacing(1);
            Particles.getLastPos()[1] = y;
            ++it;
        }

        Particles.map();
        Particles.ghost_get<0>();

        openfpm::vector<aggregate<int>> bulk;
        openfpm::vector<aggregate<int>> up_p;
        openfpm::vector<aggregate<int>> dw_p;
        openfpm::vector<aggregate<int>> l_p;
        openfpm::vector<aggregate<int>> r_p;
        openfpm::vector<aggregate<int>> ref_p;
        openfpm::vector<aggregate<int>> ref_bulk;
        openfpm::vector<aggregate<int>> ref_bulk2;
        openfpm::vector<aggregate<int>> bulk_1;


        auto P = getV<0>(Particles);
        auto P_bulk = getV<2>(Particles_subset);
        auto V = getV<1>(Particles);
        auto V_bulk = getV<1>(Particles_subset);
        auto divV_bulk = getV<0>(Particles_subset);
        auto dV = getV<2>(Particles);
        auto RHS = getV<3>(Particles);
        auto Vtemp = getV<4>(Particles);
        auto k1 = getV<5>(Particles);
        auto k2 = getV<6>(Particles);
        auto k3 = getV<7>(Particles);
        auto k4 = getV<8>(Particles);
        auto divV = getV<9>(Particles);


        // Here fill up the boxes for particle detection.

        Box<2, double> up({box.getLow(0) - spacing / 2.0, box.getHigh(1) - spacing / 2.0},
                          {box.getHigh(0) + spacing / 2.0, box.getHigh(1) + spacing / 2.0});

        Box<2, double> down({box.getLow(0) - spacing / 2.0, box.getLow(1) - spacing / 2.0},
                            {box.getHigh(0) + spacing / 2.0, box.getLow(1) + spacing / 2.0});

        Box<2, double> left({box.getLow(0) - spacing / 2.0, box.getLow(1) + spacing / 2.0},
                            {box.getLow(0) + spacing / 2.0, box.getHigh(1) - spacing / 2.0});

        Box<2, double> right({box.getHigh(0) - spacing / 2.0, box.getLow(1) + spacing / 2.0},
                             {box.getHigh(0) + spacing / 2.0, box.getHigh(1) - spacing / 2.0});

        openfpm::vector<Box<2, double>> boxes;
        boxes.add(up);
        boxes.add(down);
        boxes.add(left);
        boxes.add(right);
        VTKWriter<openfpm::vector<Box<2, double>>, VECTOR_BOX> vtk_box;
        vtk_box.add(boxes);
        vtk_box.write("Re1000-1e-3-vtk_box.vtk");

        auto it2 = Particles.getDomainIterator();

        while (it2.isNext()) {
            auto p = it2.get();
            Point<2, double> xp = Particles.getPos(p);
            if (up.isInside(xp) == true) {
                up_p.add();
                up_p.last().get<0>() = p.getKey();
                Particles.getProp<1>(p)[0] =  1;
                Particles.getProp<1>(p)[1] =  0;
            }
            else if (down.isInside(xp) == true) {
                if (xp[0]==0 && xp[1]==0) {
                    ref_p.add();
                    ref_p.last().get<0>() = p.getKey();
                    Particles.getProp<1>(p)[0] =  0;
                    Particles.getProp<1>(p)[1] =  0;
                }
                else{
                dw_p.add();
                dw_p.last().get<0>() = p.getKey();
                Particles.getProp<1>(p)[0] =  0;
                Particles.getProp<1>(p)[1] =  0;
                }
            }
            else if (left.isInside(xp) == true) {
                l_p.add();
                l_p.last().get<0>() = p.getKey();
                Particles.getProp<1>(p)[0] =  0;
                Particles.getProp<1>(p)[1] =  0;
            } else if (right.isInside(xp) == true) {
                r_p.add();
                r_p.last().get<0>() = p.getKey();
                Particles.getProp<1>(p)[0] =  0;
                Particles.getProp<1>(p)[1] =  0;
            }
            else {
                 bulk.add();
                 bulk.last().get<0>() = p.getKey();
                 Particles.getProp<0>(p) = 0.0;
            }

            ++it2;
        }


        for (int i = 0 ; i < bulk.size() ; i++) {
            Particles_subset.add();
            Particles_subset.getLastPos()[0] = Particles.getPos(bulk.template get<0>(i))[0];
            Particles_subset.getLastPos()[1] = Particles.getPos(bulk.template get<0>(i))[1];
            Particles_subset.getLastProp<1>() = Particles.template getProp<1>(bulk.template get<0>(i));
        }



        Particles_subset.map();
        Particles_subset.ghost_get<0>();

        auto it3 = Particles_subset.getDomainIterator();

        while (it3.isNext()) {
            auto p = it3.get();
            Point<2, double> xp = Particles.getPos(p);

            if (xp[0]==0.5 && xp[1]==0.5) {
                ref_bulk.add();
                ref_bulk.last().get<0>() = p.getKey();
            }
            else if(xp[0]==0.5+spacing && xp[1]==0.5+spacing)
            {
                ref_bulk2.add();
                ref_bulk2.last().get<0>() = p.getKey();
            }
            else
            {
                bulk_1.add();
                bulk_1.last().get<0>() = p.getKey();
            }



            ++it3;
        }

        Derivative_x Dx(Particles, 2, rCut,2);
        Derivative_y Dy(Particles, 2, rCut,2);
        Gradient Grad_sub(Particles_subset, 2, rCut, 2),Grad(Particles, 2, rCut,2);
        Laplacian Lap_sub(Particles_subset, 2, rCut, 2),Lap(Particles, 2, rCut, 2);
        Advection Adv(Particles, 2, rCut, 2);
        Divergence Div(Particles, 2, rCut, 2),Div_bulk(Particles_subset, 2, rCut, 2);


        double dt=0.005;
        int n=50;
        double nu=1e-3;
        divV_bulk=Div_bulk(V_bulk);
        for (int i = 0 ; i < bulk.size() ; i++) {
            Particles.template getProp<3>(bulk.template get<0>(i)) = Particles_subset.getProp<0>(i);
            Particles.template getProp<9>(bulk.template get<0>(i)) = Particles_subset.getProp<0>(i);
        }
        //subset_create<0,1,2,4>(Particles,Particles_subset,bulk);
        DCPSE_scheme<equations,decltype(Particles_subset)> Solver(2*rCut, Particles_subset);
        auto Pressure_Poisson = Lap_sub(P_bulk);
        Solver.impose(Pressure_Poisson, bulk_1,prop_id<0>());
        Solver.impose(P_bulk, ref_bulk, 1);
        Solver.impose(P_bulk, ref_bulk2, 1);
//        Solver.impose(P_bulk, ref_bulk2, 1);

//       Solver.impose(-D_y, dw_p,0);
//       Solver.impose(-D_x, l_p,0);
//       Solver.impose(D_x, r_p, 0);
//       Solver.impose(P, ref_p, 0);
        Solver.solve(P_bulk);

        for (int i = 0 ; i < bulk.size() ; i++) {
            Particles.template getProp<0>(bulk.template get<0>(i)) = Particles_subset.getProp<2>(i);
        }

        std::cout<<"Poisson Solved"<<std::endl;
        V_bulk=V_bulk-Grad_sub(P_bulk);
        for (int i = 0 ; i < bulk.size() ; i++) {
            Particles.template getProp<1>(bulk.template get<0>(i)) = Particles_subset.getProp<1>(i);
        }

        divV_bulk=Div_bulk(V_bulk);
        for (int i = 0 ; i < bulk.size() ; i++) {
            Particles.template getProp<9>(bulk.template get<0>(i)) = Particles_subset.getProp<0>(i);
        }

        Particles.write_frame("Re1000-1e-4-Lid",0);
        std::cout<<"Init Done"<<std::endl;
        return;
        for(int i =1; i<=n ;i++)
        {   dV=V+dt*(nu*Lap(V)-Adv(V,V));
            std::cout<<"dV Done"<<std::endl;
            for (int i = 0 ; i < bulk.size() ; i++) {
                Particles_subset.getProp<1>(i) = Particles.template getProp<2>(bulk.template get<0>(i));
            }
            divV_bulk=1.0/dt*Div_bulk(V_bulk);
            for (int i = 0 ; i < bulk.size() ; i++)
            {
                Particles.template getProp<3>(bulk.template get<0>(i)) = Particles_subset.getProp<0>(i);
            }
            //RHS=1.0/dt*Div(dV);
            std::cout<<"RHS Done"<<std::endl;
            DCPSE_scheme<equations,decltype(Particles)> Solver(2*rCut, Particles);
            auto Pressure_Poisson = Lap(P);
            auto D_x = Dx(P);
            auto D_y = Dy(P);
            Solver.impose(Pressure_Poisson, bulk, prop_id<3>());
            Solver.impose(D_y, up_p, 0);
            Solver.impose(-D_y, dw_p,0);
            Solver.impose(-D_x, l_p,0);
            Solver.impose(D_x, r_p, 0);
            Solver.impose(P, ref_p, 0);
            Solver.solve(P);
            std::cout<<"Poisson Solved"<<std::endl;
/*          k1=dt*(dV-Grad(P));
            Vtemp=V+k1*0.5;
            k2=dt*(nu*Lap(Vtemp)-Adv(Vtemp,Vtemp)-Grad(P));
            Vtemp=V+k2*0.5;
            k3=dt*(nu*Lap(Vtemp)-Adv(Vtemp,Vtemp)-Grad(P));
            Vtemp=V+k3;
            k4=dt*(nu*Lap(Vtemp)-Adv(Vtemp,Vtemp)-Grad(P));
            Vtemp=V+0.16666666666*(k1+2*k2+2*k3+k4);*/
            Vtemp=dV-dt*Grad(P);
            V=Vtemp;
            for(int j=0;j<up_p.size();j++)
            {   auto p=up_p.get<0>(j);
                Particles.getProp<1>(p)[0] =  1;
                Particles.getProp<1>(p)[1] =  0;
            }
            for(int j=0;j<l_p.size();j++)
            {   auto p=l_p.get<0>(j);
                Particles.getProp<1>(p)[0] =  0;
                Particles.getProp<1>(p)[1] =  0;
            }
            for(int j=0;j<r_p.size();j++)
            {   auto p=r_p.get<0>(j);
                Particles.getProp<1>(p)[0] =  0;
                Particles.getProp<1>(p)[1] =  0;
            }
            for(int j=0;j<dw_p.size();j++)
            {   auto p=dw_p.get<0>(j);
                Particles.getProp<1>(p)[0] =  0;
                Particles.getProp<1>(p)[1] =  0;
            }
            Particles.getProp<1>(0)[0] =  0;
            Particles.getProp<1>(0)[1] =  0;
            for (int i = 0 ; i < bulk.size() ; i++) {
                Particles_subset.getProp<1>(i) = Particles.template getProp<1>(bulk.template get<0>(i));
            }
            divV_bulk=Div_bulk(V_bulk);
            for (int i = 0 ; i < bulk.size() ; i++)
            {
                Particles.template getProp<9>(bulk.template get<0>(i)) = Particles_subset.getProp<0>(i);
            }
            //divV=Div(V);
            std::cout<<"Velocity updated"<<std::endl;
                Particles.write_frame("Re1000-1e-4-Lid",i);
            std::cout<<i<<std::endl;
        }
    }
////////////////////////////////////////////////////////////////////////////////////////////////////////////////////////
    BOOST_AUTO_TEST_CASE(dcpse_Lid_sf) {
        const size_t sz[2] = {8,8};
        Box<2, double> box({0, 0}, {1,1});
        size_t bc[2] = {NON_PERIODIC, NON_PERIODIC};
        double spacing = box.getHigh(0) / (sz[0] - 1);
        Ghost<2, double> ghost(spacing * 3);
        double rCut = spacing*0.8 + spacing*1e-02;
        std::cout<<spacing<<std::endl;
        //                                  sf    W   DW        RHS    Wnew  V
        vector_dist<2, double, aggregate<double,double,double,double,double,VectorS<2, double>>> Particles(0, box, bc, ghost);

        auto it = Particles.getGridIterator(sz);
        while (it.isNext()) {
            Particles.add();
            auto key = it.get();
            double x = key.get(0) * it.getSpacing(0);
            Particles.getLastPos()[0] = x;
            double y = key.get(1) * it.getSpacing(1);
            Particles.getLastPos()[1] = y;
            ++it;
        }

        Particles.map();
        Particles.ghost_get<0>();

        openfpm::vector<aggregate<int>> bulk;
        openfpm::vector<aggregate<int>> up_p;
        openfpm::vector<aggregate<int>> dw_p;
        openfpm::vector<aggregate<int>> l_p;
        openfpm::vector<aggregate<int>> r_p;

        openfpm::vector<aggregate<int>> up_p1;
        openfpm::vector<aggregate<int>> dw_p1;
        openfpm::vector<aggregate<int>> l_p1;
        openfpm::vector<aggregate<int>> r_p1;


        // Here fill up the boxes for particle detection.

        Box<2, double> up({box.getLow(0) + spacing / 2.0, box.getHigh(1) - spacing / 2.0},
                          {box.getHigh(0) -  spacing / 2.0, box.getHigh(1) + spacing / 2.0});

        Box<2, double> up_d({box.getLow(0) +  spacing / 2.0, box.getHigh(1) - 3 * spacing / 2.0},
                            {box.getHigh(0) -  spacing / 2.0, box.getHigh(1) - spacing / 2.0});

        Box<2, double> down({box.getLow(0) +  spacing / 2.0, box.getLow(1) - spacing / 2.0},
                            {box.getHigh(0) -  spacing / 2.0, box.getLow(1) + spacing / 2.0});

        Box<2, double> down_u({box.getLow(0) +   spacing / 2.0, box.getLow(1) + spacing / 2.0},
                              {box.getHigh(0) -  spacing / 2.0, box.getLow(1) + 3 * spacing / 2.0});

        Box<2, double> left({box.getLow(0) - spacing / 2.0, box.getLow(1) -  spacing / 2.0},
                            {box.getLow(0) + spacing / 2.0, box.getHigh(1) +  spacing / 2.0});

        Box<2, double> left_r({box.getLow(0) + spacing / 2.0, box.getLow(1) + 3 * spacing / 2.0},
                              {box.getLow(0) + 3 * spacing / 2.0, box.getHigh(1) - 3 * spacing / 2.0});

        Box<2, double> right({box.getHigh(0) - spacing / 2.0, box.getLow(1) -  spacing / 2.0},
                             {box.getHigh(0) + spacing / 2.0, box.getHigh(1) +  spacing / 2.0});

        Box<2, double> right_l({box.getHigh(0) - 3 * spacing / 2.0, box.getLow(1) + 3 * spacing / 2.0},
                               {box.getHigh(0) - spacing / 2.0, box.getHigh(1) - 3 * spacing / 2.0});
        Box<2, double> Bulk_box({box.getLow(0) + spacing / 2.0, box.getLow(1) + spacing / 2.0},
                                {box.getHigh(0) - spacing / 2.0, box.getHigh(1)  -spacing / 2.0});


        openfpm::vector<Box<2, double>> boxes;
        boxes.add(up);
        boxes.add(up_d);
        boxes.add(down);
        boxes.add(down_u);
        boxes.add(left);
        boxes.add(left_r);
        boxes.add(right);
        boxes.add(right_l);
        boxes.add(Bulk_box);
        VTKWriter<openfpm::vector<Box<2, double>>, VECTOR_BOX> vtk_box;
        vtk_box.add(boxes);
        vtk_box.write("box_sf.vtk");
       // Particles.write_frame("Re1000-1e-3-Lid_sf",0);

        auto it2 = Particles.getDomainIterator();

        while (it2.isNext()) {
            auto p = it2.get();
            Point<2, double> xp = Particles.getPos(p);
            Particles.getProp<0>(p) =0;//-M_PI*M_PI*sin(M_PI*xp[0])*sin(M_PI*xp[1]);
            //Particles.getProp<1>(p) =0;//sin(M_PI*xp[0])*sin(M_PI*xp[1]);
            Particles.getProp<2>(p) =0.0;
            Particles.getProp<3>(p) =0.0;
            Particles.getProp<4>(p) =0.0;
            Particles.getProp<5>(p)[0] =0.0;
            Particles.getProp<5>(p)[1] =0.0;

            if (up.isInside(xp) == true) {
                up_p.add();
                up_p.last().get<0>() = p.getKey();
<<<<<<< HEAD
                Particles.getProp<1>(p) =  -2.0/sz[0];
=======
                Particles. template getProp<1>(p) = 12.0/spacing;// -2.0*Particles.getProp<0>(p)/(spacing*spacing) - 12.0/spacing;
>>>>>>> f539a777
            }
            else if (down.isInside(xp) == true) {
                    dw_p.add();
                    dw_p.last().get<0>() = p.getKey();
            }
            else if (left.isInside(xp) == true) {
                l_p.add();
                l_p.last().get<0>() = p.getKey();
            } else if (right.isInside(xp) == true) {
                r_p.add();
                r_p.last().get<0>() = p.getKey();
            }
            else if (Bulk_box.isInside(xp) == true)
            {
                if (up_d.isInside(xp) == true) {
                    up_p1.add();
                    up_p1.last().get<0>() = p.getKey();
                }
                else if (down_u.isInside(xp) == true) {
                    dw_p1.add();
                    dw_p1.last().get<0>() = p.getKey();
                }else if (left_r.isInside(xp) == true) {
                    l_p1.add();
                    l_p1.last().get<0>() = p.getKey();
                } else if (right_l.isInside(xp) == true) {
                    r_p1.add();
                    r_p1.last().get<0>() = p.getKey();
                }
                bulk.add();
                bulk.last().get<0>() = p.getKey();
            }
            ++it2;
        }
/*        //test for copy
        for(int j=0;j<up_p1.size();j++)
        {
            auto p1=up_p1.get<0>(j);
            Point<2, double> xp = Particles.getPos(p1);
            Particles.getProp<3>(p1) =  xp[0];
        }
        for(int j=0;j<l_p1.size();j++)
        {
            auto p1=l_p1.get<0>(j);
            Point<2, double> xp = Particles.getPos(p1);
            Particles.getProp<3>(p1) =  xp[1];
        }
        for(int j=0;j<r_p1.size();j++)
        {
            auto p1=r_p1.get<0>(j);
            Point<2, double> xp = Particles.getPos(p1);
            Particles.getProp<3>(p1) =  xp[1];
        }
        for(int j=0;j<dw_p1.size();j++)
        {
            auto p1=dw_p1.get<0>(j);
            Point<2, double> xp = Particles.getPos(p1);
            Particles.getProp<3>(p1)=  xp[0];
        }
        //Copy Module
        for(int j=0;j<up_p1.size();j++)
        {   auto p=up_p.get<0>(j);
            auto p1=up_p1.get<0>(j);
            Particles.getProp<3>(p) =  Particles.getProp<3>(p1);
            if(j==0)
            {   auto p=l_p.get<0>(l_p.size()-1);
                auto p2=l_p.get<0>(l_p.size()-2);
                Particles.getProp<3>(p) =  Particles.getProp<3>(p1);
                Particles.getProp<3>(p2) =  Particles.getProp<3>(p1);
            }
            if(j==up_p1.size()-1)
            {   auto p=r_p.get<0>(r_p.size()-1);
                auto p2=r_p.get<0>(r_p.size()-2);
                Particles.getProp<3>(p) =  Particles.getProp<3>(p1);
                Particles.getProp<3>(p2) =  Particles.getProp<3>(p1);
            }
        }

        for(int j=0;j<l_p1.size();j++)
        {
            auto p=l_p.get<0>(j+2);
            auto p1=l_p1.get<0>(j);
            Particles.getProp<3>(p) =  Particles.getProp<3>(p1);
        }
        for(int j=0;j<r_p1.size();j++)
        {
            auto p=r_p.get<0>(j+2);
            auto p1=r_p1.get<0>(j);
            Particles.getProp<3>(p) =  Particles.getProp<3>(p1);
        }
        for(int j=0;j<dw_p1.size();j++)
        {   auto p=dw_p.get<0>(j);
            auto p1=dw_p1.get<0>(j);
            Particles.getProp<3>(p)=  Particles.getProp<3>(p1);
            if(j==0)
            {   auto p=l_p.get<0>(0);
                auto p2=l_p.get<0>(1);
                Particles.getProp<3>(p) =  Particles.getProp<3>(p1);
                Particles.getProp<3>(p2) =  Particles.getProp<3>(p1);
            }
            if(j==dw_p1.size()-1)
            {   auto p=r_p.get<0>(0);
                auto p2=r_p.get<0>(1);
                Particles.getProp<3>(p) =  Particles.getProp<3>(p1);
                Particles.getProp<3>(p2) =  Particles.getProp<3>(p1);
            }
        }*/

        Particles.write_frame("Re1000-1e-3-Lid_sf",0);
        auto Sf = getV<0>(Particles);
        auto W = getV<1>(Particles);
        auto dW = getV<2>(Particles);
        auto RHS = getV<3>(Particles);
        auto Wnew = getV<4>(Particles);
        auto V = getV<5>(Particles);

        for(int j=0;j<up_p.size();j++) {
            auto p = up_p.get<0>(j);
            Particles.getProp<1>(p) =  -12.0/spacing;
        }

        Particles.write_frame("Re1000-1e-3-Lid_sf",1);
        Derivative_x Dx(Particles, 2, rCut,1);
        Derivative_y Dy(Particles, 2, rCut,1);
        Gradient Grad(Particles, 2, rCut,1);
        Laplacian Lap(Particles, 2, rCut, 1);
        Curl2D Curl(Particles, 2, rCut, 1);
        return;

<<<<<<< HEAD
        Derivative_x Dx(Particles, 1, rCut,3);
        Derivative_y Dy(Particles, 1, rCut,3);
        Gradient Grad(Particles, 1, rCut,3);
        Laplacian Lap(Particles, 1, rCut, 3);
        Curl2D Curl(Particles, 1, rCut, 3);
        DCPSE_scheme<equations,decltype(Particles)> Solver(2*rCut, Particles);
        auto Sf_Poisson = Lap(Sf);
=======
        /*DCPSE_scheme<equations,decltype(Particles)> Solver(2*rCut, Particles);
        auto Sf_Poisson = -Lap(Sf);
>>>>>>> f539a777
        Solver.impose(Sf_Poisson, bulk, prop_id<1>());
        Solver.impose(Sf, up_p, 0);
        Solver.impose(Sf, dw_p,0);
        Solver.impose(Sf, l_p,0);
        Solver.impose(Sf, r_p, 0);
        Solver.solve(Sf);
<<<<<<< HEAD
        V=Curl(Sf);

        Particles.write("Initialization");


=======
        RHS=-Lap(Sf);*/
        Particles.write_frame("Re1000-1e-3-Lid_sf",2);
        return;
>>>>>>> f539a777
        double dt=0.003;
        double nu=0.01;
        int n=150;
        std::cout<<"Init Done"<<std::endl;
        for(int i =1; i<=n ;i++)
        {   dW=Dx(Sf)*Dy(W)-Dy(Sf)*Dx(W)+nu*Lap(W);
            //Lap.DrawKernel<3>(Particles,837);
            Wnew=W+dt*dW;
            W=Wnew;
            //Copy Module
            for(int j=0;j<up_p1.size();j++)
            {   auto p=up_p.get<0>(j);
                auto p1=up_p1.get<0>(j);
                Particles.getProp<1>(p) =  -2.0*Particles.getProp<0>(p1)/(spacing*spacing)-12.0/spacing;
                if(j==0)
                {   auto p=l_p.get<0>(l_p.size()-1);
                    auto p2=l_p.get<0>(l_p.size()-2);
                    //Particles.getProp<1>(p) =  0;//-2.0*Particles.getProp<0>(p1)/(spacing*spacing);
                    Particles.getProp<1>(p2) =  0;//-2.0*Particles.getProp<0>(p1)/(spacing*spacing);
                }
                if(j==up_p1.size()-1)
                {   auto p=r_p.get<0>(r_p.size()-1);
                    auto p2=r_p.get<0>(r_p.size()-2);
                    //Particles.getProp<1>(p) =  0;//-2.0*Particles.getProp<0>(p1)/(spacing*spacing);
                    Particles.getProp<1>(p2) =  0;//-2.0*Particles.getProp<0>(p1)/(spacing*spacing);
                }
            }
            for(int j=0;j<l_p1.size();j++)
            {
                auto p=l_p.get<0>(j+2);
                auto p1=l_p1.get<0>(j);
                Particles.getProp<1>(p) =  -2.0*Particles.getProp<0>(p1)/(spacing*spacing);
            }
            for(int j=0;j<r_p1.size();j++)
            {
                auto p=r_p.get<0>(j+2);
                auto p1=r_p1.get<0>(j);
                Particles.getProp<1>(p) =  -2.0*Particles.getProp<0>(p1)/(spacing*spacing);
            }
            for(int j=0;j<dw_p1.size();j++)
            {   auto p=dw_p.get<0>(j);
                auto p1=dw_p1.get<0>(j);
                Particles.getProp<1>(p) =  -2.0*Particles.getProp<0>(p1)/(spacing*spacing);
                if(j==0)
                {   auto p=l_p.get<0>(0);
                    auto p2=l_p.get<0>(1);
                    //Particles.getProp<1>(p) =  0;//-2.0*Particles.getProp<0>(p1)/(spacing*spacing);
                    Particles.getProp<1>(p2) =  0;//-2.0*Particles.getProp<0>(p1)/(spacing*spacing);
                }
                if(j==dw_p1.size()-1)
                {   auto p=r_p.get<0>(0);
                    auto p2=r_p.get<0>(1);
                   // Particles.getProp<1>(p) =  0;//-2.0*Particles.getProp<0>(p1)/(spacing*spacing);
                    Particles.getProp<1>(p2) =  0;//-2.0*Particles.getProp<0>(p1)/(spacing*spacing);
                }
            }
            std::cout<<"W Done"<<std::endl;

            DCPSE_scheme<equations,decltype(Particles)> Solver(2*rCut, Particles);
            auto Sf_Poisson = -Lap(Sf);
            Solver.impose(Sf_Poisson, bulk, prop_id<1>());
            Solver.impose(Sf, up_p, 0);
            Solver.impose(Sf, dw_p,0);
            Solver.impose(Sf, l_p,0);
            Solver.impose(Sf, r_p, 0);
            Solver.solve(Sf);
            V=Curl(Sf);
            std::cout<<"Poisson Solved"<<std::endl;
            Particles.write_frame("Re1000-1e-3-Lid_sf",i);
            //if (i%10==0)
            std::cout<<i<<std::endl;
        }
    }
////////////////////////////////////////////////////////////////////////////////////////////////////////////////////////
    BOOST_AUTO_TEST_CASE(dcpse_poisson_Robin_anal) {
//  int rank;
//  MPI_Comm_rank(MPI_COMM_WORLD, &rank);
        const size_t sz[2] = {81,81};
        Box<2, double> box({0, 0}, {0.5, 0.5});
        size_t bc[2] = {NON_PERIODIC, NON_PERIODIC};
        double spacing = box.getHigh(0) / (sz[0] - 1);
        Ghost<2, double> ghost(spacing * 3);
        double rCut = 2.0 * spacing;
        BOOST_TEST_MESSAGE("Init vector_dist...");

        vector_dist<2, double, aggregate<double,double,double,double,double,double>> domain(0, box, bc, ghost);


        //Init_DCPSE(domain)
        BOOST_TEST_MESSAGE("Init domain...");

        auto it = domain.getGridIterator(sz);
        while (it.isNext()) {
            domain.add();

            auto key = it.get();
            double x = key.get(0) * it.getSpacing(0);
            domain.getLastPos()[0] = x;
            double y = key.get(1) * it.getSpacing(1);
            domain.getLastPos()[1] = y;

            ++it;
        }
        BOOST_TEST_MESSAGE("Sync domain across processors...");

        domain.map();
        domain.ghost_get<0>();

        Derivative_x Dx(domain, 2, rCut,2);
        Derivative_y Dy(domain, 2, rCut,2);
        //Gradient Grad(domain, 2, rCut);
        Laplacian Lap(domain, 2, rCut, 2);
        //Advection Adv(domain, 3, rCut, 3);
        //Solver Sol_Lap(Lap),Sol_Dx(Dx);


        openfpm::vector<aggregate<int>> bulk;
        openfpm::vector<aggregate<int>> up_p;
        openfpm::vector<aggregate<int>> dw_p;
        openfpm::vector<aggregate<int>> l_p;
        openfpm::vector<aggregate<int>> r_p;
        openfpm::vector<aggregate<int>> ref_p;

        auto v = getV<0>(domain);
        auto RHS=getV<1>(domain);
        auto sol = getV<2>(domain);
        auto anasol = getV<3>(domain);
        auto err = getV<4>(domain);
        auto DCPSE_sol=getV<5>(domain);

        // Here fill me

        Box<2, double> up({box.getLow(0) - spacing / 2.0, box.getHigh(1) - spacing / 2.0},
                          {box.getHigh(0) + spacing / 2.0, box.getHigh(1) + spacing / 2.0});

        Box<2, double> down({box.getLow(0) - spacing / 2.0, box.getLow(1) - spacing / 2.0},
                            {box.getHigh(0) + spacing / 2.0, box.getLow(1) + spacing / 2.0});

        Box<2, double> left({box.getLow(0) - spacing / 2.0, box.getLow(1) + spacing / 2.0},
                            {box.getLow(0) + spacing / 2.0, box.getHigh(1) - spacing / 2.0});

        Box<2, double> right({box.getHigh(0) - spacing / 2.0, box.getLow(1) + spacing / 2.0},
                             {box.getHigh(0) + spacing / 2.0, box.getHigh(1) - spacing / 2.0});

        openfpm::vector<Box<2, double>> boxes;
        boxes.add(up);
        boxes.add(down);
        boxes.add(left);
        boxes.add(right);

        // Create a writer and write
        VTKWriter<openfpm::vector<Box<2, double>>, VECTOR_BOX> vtk_box;
        vtk_box.add(boxes);
        vtk_box.write("vtk_box.vtk");


        auto it2 = domain.getDomainIterator();

        while (it2.isNext()) {
            auto p = it2.get();
            Point<2, double> xp = domain.getPos(p);
            //domain.getProp<3>(p)=1+xp[0]*xp[0]+2*xp[1]*xp[1];
            if (up.isInside(xp) == true) {
                up_p.add();
                up_p.last().get<0>() = p.getKey();
                domain.getProp<1>(p) = -2*M_PI*M_PI*sin(M_PI*xp.get(0))*sin(M_PI*xp.get(1));
                domain.getProp<3>(p) = sin(M_PI*xp.get(0))*sin(M_PI*xp.get(1));
            } else if (down.isInside(xp) == true) {
                dw_p.add();
                dw_p.last().get<0>() = p.getKey();
                domain.getProp<1>(p) =  -2*M_PI*M_PI*sin(M_PI*xp.get(0))*sin(M_PI*xp.get(1));
                domain.getProp<3>(p) = sin(M_PI*xp.get(0))*sin(M_PI*xp.get(1));

            } else if (left.isInside(xp) == true) {
                l_p.add();
                l_p.last().get<0>() = p.getKey();
                domain.getProp<1>(p) =  -2*M_PI*M_PI*sin(M_PI*xp.get(0))*sin(M_PI*xp.get(1));
                domain.getProp<3>(p) = sin(M_PI*xp.get(0))*sin(M_PI*xp.get(1));

            } else if (right.isInside(xp) == true) {
                r_p.add();
                r_p.last().get<0>() = p.getKey();
                domain.getProp<1>(p) =  -2*M_PI*M_PI*sin(M_PI*xp.get(0))*sin(M_PI*xp.get(1));
                domain.getProp<3>(p) = sin(M_PI*xp.get(0))*sin(M_PI*xp.get(1));

            } else {
                bulk.add();
                bulk.last().get<0>() = p.getKey();
                domain.getProp<1>(p) =  -2*M_PI*M_PI*sin(M_PI*xp.get(0))*sin(M_PI*xp.get(1));
                domain.getProp<3>(p) = sin(M_PI*xp.get(0))*sin(M_PI*xp.get(1));
            }
            ++it2;
        }
        DCPSE_scheme<equations,decltype(domain)> Solver(2 * rCut, domain);
        auto Poisson = Lap(v);
        auto D_x = Dx(v);
        auto D_y = Dy(v);
        Solver.impose(Poisson, bulk, prop_id<1>());
        Solver.impose(D_y, up_p, 0);
        Solver.impose(D_x, r_p, 0);
        Solver.impose(v, dw_p, 0);
        Solver.impose(v, l_p, 0);
        Solver.solve(sol);
        DCPSE_sol=Lap(sol);
        double worst1 = 0.0;

        v=abs(DCPSE_sol-RHS);

        for(int j=0;j<bulk.size();j++)
        {   auto p=bulk.get<0>(j);
            if (fabs(domain.getProp<3>(p) - domain.getProp<2>(p)) >= worst1) {
                worst1 = fabs(domain.getProp<3>(p) - domain.getProp<2>(p));
            }
            domain.getProp<4>(p) = fabs(domain.getProp<3>(p) - domain.getProp<2>(p));

        }
        std::cout << "Maximum Analytic Error: " << worst1 << std::endl;

        domain.write("Robin_anasol");
    }
    ////////////////////////////////////////////////////////////////////////////////////////////////////////////////////////

    ////////////////////////////////////////////////////////////////////////////////////////////////////////////////////////
    BOOST_AUTO_TEST_CASE(dcpse_poisson_Dirichlet_anal) {
//  int rank;
//  MPI_Comm_rank(MPI_COMM_WORLD, &rank);
        const size_t sz[2] = {81,81};
        Box<2, double> box({0, 0}, {1, 1});
        size_t bc[2] = {NON_PERIODIC, NON_PERIODIC};
        double spacing = box.getHigh(0) / (sz[0] - 1);
        Ghost<2, double> ghost(spacing * 3);
        double rCut = 2.0 * spacing;
        BOOST_TEST_MESSAGE("Init vector_dist...");

        vector_dist<2, double, aggregate<double,double,double,double,double,double>> domain(0, box, bc, ghost);


        //Init_DCPSE(domain)
        BOOST_TEST_MESSAGE("Init domain...");

        auto it = domain.getGridIterator(sz);
        while (it.isNext()) {
            domain.add();

            auto key = it.get();
            double x = key.get(0) * it.getSpacing(0);
            domain.getLastPos()[0] = x;
            double y = key.get(1) * it.getSpacing(1);
            domain.getLastPos()[1] = y;

            ++it;
        }
        BOOST_TEST_MESSAGE("Sync domain across processors...");

        domain.map();
        domain.ghost_get<0>();

        Derivative_x Dx(domain, 2, rCut,2);
        Derivative_y Dy(domain, 2, rCut,2);
        //Gradient Grad(domain, 2, rCut);
        Laplacian Lap(domain, 2, rCut, 2);
        //Advection Adv(domain, 3, rCut, 3);
        //Solver Sol_Lap(Lap),Sol_Dx(Dx);

        openfpm::vector<aggregate<int>> bulk;
        openfpm::vector<aggregate<int>> up_p;
        openfpm::vector<aggregate<int>> dw_p;
        openfpm::vector<aggregate<int>> l_p;
        openfpm::vector<aggregate<int>> r_p;
        openfpm::vector<aggregate<int>> ref_p;

        auto v = getV<0>(domain);
        auto RHS=getV<1>(domain);
        auto sol = getV<2>(domain);
        auto anasol = getV<3>(domain);
        auto err = getV<4>(domain);
        auto DCPSE_sol=getV<5>(domain);

        // Here fill me

        Box<2, double> up({box.getLow(0) - spacing / 2.0, box.getHigh(1) - spacing / 2.0},
                          {box.getHigh(0) + spacing / 2.0, box.getHigh(1) + spacing / 2.0});

        Box<2, double> down({box.getLow(0) - spacing / 2.0, box.getLow(1) - spacing / 2.0},
                            {box.getHigh(0) + spacing / 2.0, box.getLow(1) + spacing / 2.0});

        Box<2, double> left({box.getLow(0) - spacing / 2.0, box.getLow(1) + spacing / 2.0},
                            {box.getLow(0) + spacing / 2.0, box.getHigh(1) - spacing / 2.0});

        Box<2, double> right({box.getHigh(0) - spacing / 2.0, box.getLow(1) + spacing / 2.0},
                             {box.getHigh(0) + spacing / 2.0, box.getHigh(1) - spacing / 2.0});

        openfpm::vector<Box<2, double>> boxes;
        boxes.add(up);
        boxes.add(down);
        boxes.add(left);
        boxes.add(right);

        // Create a writer and write
        VTKWriter<openfpm::vector<Box<2, double>>, VECTOR_BOX> vtk_box;
        vtk_box.add(boxes);
        vtk_box.write("vtk_box.vtk");


        auto it2 = domain.getDomainIterator();

        while (it2.isNext()) {
            auto p = it2.get();
            Point<2, double> xp = domain.getPos(p);
            //domain.getProp<3>(p)=1+xp[0]*xp[0]+2*xp[1]*xp[1];
            if (up.isInside(xp) == true) {
                up_p.add();
                up_p.last().get<0>() = p.getKey();
                domain.getProp<1>(p) = -2*M_PI*M_PI*sin(M_PI*xp.get(0))*sin(M_PI*xp.get(1));
                domain.getProp<3>(p) = sin(M_PI*xp.get(0))*sin(M_PI*xp.get(1));
            } else if (down.isInside(xp) == true) {
                dw_p.add();
                dw_p.last().get<0>() = p.getKey();
                domain.getProp<1>(p) =  -2*M_PI*M_PI*sin(M_PI*xp.get(0))*sin(M_PI*xp.get(1));
                domain.getProp<3>(p) = sin(M_PI*xp.get(0))*sin(M_PI*xp.get(1));

            } else if (left.isInside(xp) == true) {
                l_p.add();
                l_p.last().get<0>() = p.getKey();
                domain.getProp<1>(p) =  -2*M_PI*M_PI*sin(M_PI*xp.get(0))*sin(M_PI*xp.get(1));
                domain.getProp<3>(p) = sin(M_PI*xp.get(0))*sin(M_PI*xp.get(1));

            } else if (right.isInside(xp) == true) {
                r_p.add();
                r_p.last().get<0>() = p.getKey();
                domain.getProp<1>(p) =  -2*M_PI*M_PI*sin(M_PI*xp.get(0))*sin(M_PI*xp.get(1));
                domain.getProp<3>(p) = sin(M_PI*xp.get(0))*sin(M_PI*xp.get(1));

            } else {
                bulk.add();
                bulk.last().get<0>() = p.getKey();
                domain.getProp<1>(p) =  -2*M_PI*M_PI*sin(M_PI*xp.get(0))*sin(M_PI*xp.get(1));
                domain.getProp<3>(p) = sin(M_PI*xp.get(0))*sin(M_PI*xp.get(1));
            }
            ++it2;
        }
        DCPSE_scheme<equations,decltype(domain)> Solver(2 * rCut, domain);
        auto Poisson = Lap(v);
        auto D_x = Dx(v);
        auto D_y = Dy(v);
        Solver.impose(Poisson, bulk, prop_id<1>());
        Solver.impose(v, up_p, 0);
        Solver.impose(v, r_p, 0);
        Solver.impose(v, dw_p, 0);
        Solver.impose(v, l_p, 0);
        Solver.solve(sol);
        DCPSE_sol=Lap(sol);
        double worst1 = 0.0;

        v=abs(DCPSE_sol-RHS);

        for(int j=0;j<bulk.size();j++)
        {   auto p=bulk.get<0>(j);
            if (fabs(domain.getProp<3>(p) - domain.getProp<2>(p)) >= worst1) {
                worst1 = fabs(domain.getProp<3>(p) - domain.getProp<2>(p));
            }
            domain.getProp<4>(p) = fabs(domain.getProp<3>(p) - domain.getProp<2>(p));

        }
        std::cout << "Maximum Analytic Error: " << worst1 << std::endl;

        domain.write("Dirichlet_anasol");
    }
    ////////////////////////////////////////////////////////////////////////////////////////////////////////////////////////


    BOOST_AUTO_TEST_CASE(dcpse_poisson_Robin) {
        //http://e6.ijs.si/medusa/wiki/index.php/Poisson%27s_equation#Full_Neumann_boundary_conditions
//  int rank;
//  MPI_Comm_rank(MPI_COMM_WORLD, &rank);
        const size_t sz[2] = {81,81};
        Box<2, double> box({0, 0}, {1.0, 1.0});
        size_t bc[2] = {NON_PERIODIC, NON_PERIODIC};
        double spacing = box.getHigh(0) / (sz[0] - 1);
        Ghost<2, double> ghost(spacing * 3);
        double rCut = 2.0 * spacing;
        BOOST_TEST_MESSAGE("Init vector_dist...");

        vector_dist<2, double, aggregate<double,double,double,double,double,VectorS<2, double>>> domain(0, box, bc, ghost);


        //Init_DCPSE(domain)
        BOOST_TEST_MESSAGE("Init domain...");

        auto it = domain.getGridIterator(sz);
        while (it.isNext()) {
            domain.add();

            auto key = it.get();
            double x = key.get(0) * it.getSpacing(0);
            domain.getLastPos()[0] = x;
            double y = key.get(1) * it.getSpacing(1);
            domain.getLastPos()[1] = y;

            ++it;
        }
        BOOST_TEST_MESSAGE("Sync domain across processors...");

        domain.map();
        domain.ghost_get<0>();

        //Derivative_x Dx(domain, 2, rCut,2);
        Derivative_y Dy(domain, 2, rCut,2);
        //Gradient Grad(domain, 2, rCut);
        Laplacian Lap(domain, 3, rCut, 3);
        //Advection Adv(domain, 3, rCut, 3);
        //Solver Sol_Lap(Lap),Sol_Dx(Dx);
        //DCPSE_scheme<equations,decltype(domain)> Solver(2 * rCut, domain);
        DCPSE_scheme<equations,decltype(domain)> Solver(2 * rCut, domain);

        openfpm::vector<aggregate<int>> bulk;
        openfpm::vector<aggregate<int>> up_p;
        openfpm::vector<aggregate<int>> dw_p;
        openfpm::vector<aggregate<int>> l_p;
        openfpm::vector<aggregate<int>> r_p;

        auto v = getV<0>(domain);
        //auto RHS=getV<1>(domain);
        auto sol = getV<2>(domain);
        auto anasol = getV<3>(domain);
        auto err = getV<4>(domain);
        auto u = getV<5>(domain);

        // Here fill me

        Box<2, double> up({box.getLow(0) - spacing / 2.0, box.getHigh(1) - spacing / 2.0},
                          {box.getHigh(0) + spacing / 2.0, box.getHigh(1) + spacing / 2.0});

        Box<2, double> down({box.getLow(0) - spacing / 2.0, box.getLow(1) - spacing / 2.0},
                            {box.getHigh(0) + spacing / 2.0, box.getLow(1) + spacing / 2.0});

        Box<2, double> left({box.getLow(0) - spacing / 2.0, box.getLow(1) + spacing / 2.0},
                            {box.getLow(0) + spacing / 2.0, box.getHigh(1) - spacing / 2.0});

        Box<2, double> right({box.getHigh(0) - spacing / 2.0, box.getLow(1) + spacing / 2.0},
                             {box.getHigh(0) + spacing / 2.0, box.getHigh(1) - spacing / 2.0});

        openfpm::vector<Box<2, double>> boxes;
        boxes.add(up);
        boxes.add(down);
        boxes.add(left);
        boxes.add(right);

        // Create a writer and write
        VTKWriter<openfpm::vector<Box<2, double>>, VECTOR_BOX> vtk_box;
        vtk_box.add(boxes);
        vtk_box.write("vtk_box.vtk");


        auto it2 = domain.getDomainIterator();

        while (it2.isNext()) {
            auto p = it2.get();
            Point<2, double> xp = domain.getPos(p);
            //domain.getProp<3>(p)=1+xp[0]*xp[0]+2*xp[1]*xp[1];
            if (up.isInside(xp) == true) {
                up_p.add();
                up_p.last().get<0>() = p.getKey();
                domain.getProp<1>(p) =  sin(5.0*xp.get(0));
            } else if (down.isInside(xp) == true) {
                dw_p.add();
                dw_p.last().get<0>() = p.getKey();
                domain.getProp<1>(p) =  sin(5.0*xp.get(0));
            } else if (left.isInside(xp) == true) {
                l_p.add();
                l_p.last().get<0>() = p.getKey();
                domain.getProp<1>(p) =  sin(5.0*xp.get(0));
            } else if (right.isInside(xp) == true) {
                r_p.add();
                r_p.last().get<0>() = p.getKey();
                domain.getProp<1>(p) =  sin(5.0*xp.get(0));
            } else {
                bulk.add();
                bulk.last().get<0>() = p.getKey();
                domain.getProp<1>(p) =  -10.0*exp(-((xp.get(0)-0.5)*(xp.get(0)-0.5)+(xp.get(1)-0.5)*(xp.get(1)-0.5))/0.02);
            }

            ++it2;
        }


        auto Poisson = Lap(v);
        //auto D_x = Dx(v);
        auto D_y = Dy(v);
        Solver.impose(Poisson, bulk, prop_id<1>());
        Solver.impose(D_y, up_p, prop_id<1>());
        Solver.impose(-D_y, dw_p, prop_id<1>());
        Solver.impose(v, l_p, 0);
        Solver.impose(v, r_p, 0);
        Solver.solve(sol);
        anasol=Lap(sol);
        double worst1 = 0.0;

        for(int j=0;j<bulk.size();j++)
        {   auto p=bulk.get<0>(j);
            if (fabs(domain.getProp<3>(p) - domain.getProp<1>(p)) >= worst1) {
                worst1 = fabs(domain.getProp<3>(p) - domain.getProp<1>(p));
            }
            domain.getProp<4>(p) = fabs(domain.getProp<1>(p) - domain.getProp<3>(p));

        }
        std::cout << "Maximum Auto Error: " << worst1 << std::endl;

        domain.write("Mixed");
    }
    ////////////////////////////////////////////////////////////////////////////////////////////////////////////////////////

    ////////////////////////////////////////////////////////////////////////////////////////////////////////////////////////


    BOOST_AUTO_TEST_CASE(dcpse_poisson_Neumann) {
    //https://fenicsproject.org/docs/dolfin/1.4.0/python/demo/documented/neumann-poisson/python/documentation.html
//  int rank;
//  MPI_Comm_rank(MPI_COMM_WORLD, &rank);
        const size_t sz[2] = {81,81};
        Box<2, double> box({0, 0}, {1.0, 1.0});
        size_t bc[2] = {NON_PERIODIC, NON_PERIODIC};
        double spacing = box.getHigh(0) / (sz[0] - 1);
        Ghost<2, double> ghost(spacing * 3);
        double rCut = 2.0 * spacing;
        BOOST_TEST_MESSAGE("Init vector_dist...");

        vector_dist<2, double, aggregate<double,double,double,double,double>> domain(0, box, bc, ghost);


        //Init_DCPSE(domain)
        BOOST_TEST_MESSAGE("Init domain...");

        auto it = domain.getGridIterator(sz);
        while (it.isNext()) {
            domain.add();

            auto key = it.get();
            double x = key.get(0) * it.getSpacing(0);
            domain.getLastPos()[0] = x;
            double y = key.get(1) * it.getSpacing(1);
            domain.getLastPos()[1] = y;

            ++it;
        }
        BOOST_TEST_MESSAGE("Sync domain across processors...");

        domain.map();
        domain.ghost_get<0>();

        Derivative_x Dx(domain, 2, rCut,2);
        Derivative_y Dy(domain, 2, rCut,2);
        //Gradient Grad(domain, 2, rCut);
        Laplacian Lap(domain, 3, rCut, 2);
        //Advection Adv(domain, 3, rCut, 3);
        //Solver Sol_Lap(Lap),Sol_Dx(Dx);
        //DCPSE_scheme<equations,decltype(domain)> Solver(2 * rCut, domain);
        DCPSE_scheme<equations,decltype(domain)> Solver(2 * rCut, domain,options_solver::LAGRANGE_MULTIPLIER);

        openfpm::vector<aggregate<int>> bulk;
        openfpm::vector<aggregate<int>> up_p;
        openfpm::vector<aggregate<int>> dw_p;
        openfpm::vector<aggregate<int>> l_p;
        openfpm::vector<aggregate<int>> r_p;

        auto v = getV<0>(domain);
        //auto RHS=getV<1>(domain);
        auto sol = getV<2>(domain);
        auto anasol = getV<3>(domain);
        auto err = getV<4>(domain);

        // Here fill me

        Box<2, double> up({box.getLow(0) - spacing / 2.0, box.getHigh(1) - spacing / 2.0},
                          {box.getHigh(0) + spacing / 2.0, box.getHigh(1) + spacing / 2.0});

        Box<2, double> down({box.getLow(0) - spacing / 2.0, box.getLow(1) - spacing / 2.0},
                            {box.getHigh(0) + spacing / 2.0, box.getLow(1) + spacing / 2.0});

        Box<2, double> left({box.getLow(0) - spacing / 2.0, box.getLow(1) + spacing / 2.0},
                            {box.getLow(0) + spacing / 2.0, box.getHigh(1) - spacing / 2.0});

        Box<2, double> right({box.getHigh(0) - spacing / 2.0, box.getLow(1) + spacing / 2.0},
                             {box.getHigh(0) + spacing / 2.0, box.getHigh(1) - spacing / 2.0});

        openfpm::vector<Box<2, double>> boxes;
        boxes.add(up);
        boxes.add(down);
        boxes.add(left);
        boxes.add(right);

        // Create a writer and write
        VTKWriter<openfpm::vector<Box<2, double>>, VECTOR_BOX> vtk_box;
        vtk_box.add(boxes);
        vtk_box.write("vtk_box.vtk");


        auto it2 = domain.getDomainIterator();

        while (it2.isNext()) {
            auto p = it2.get();
            Point<2, double> xp = domain.getPos(p);
            //domain.getProp<3>(p)=1+xp[0]*xp[0]+2*xp[1]*xp[1];
            if (up.isInside(xp) == true) {
                up_p.add();
                up_p.last().get<0>() = p.getKey();
                domain.getProp<1>(p) =  sin(5*xp.get(0));
            } else if (down.isInside(xp) == true) {
                dw_p.add();
                dw_p.last().get<0>() = p.getKey();
                domain.getProp<1>(p) =  sin(5*xp.get(0));
            } else if (left.isInside(xp) == true) {
                l_p.add();
                l_p.last().get<0>() = p.getKey();
                domain.getProp<1>(p) =  sin(5*xp.get(0));
            } else if (right.isInside(xp) == true) {
                r_p.add();
                r_p.last().get<0>() = p.getKey();
                domain.getProp<1>(p) =  sin(5*xp.get(0));
            } else {
                bulk.add();
                bulk.last().get<0>() = p.getKey();
                domain.getProp<1>(p) =  -10*exp(-((xp.get(0)-0.5)*(xp.get(0)-0.5)+(xp.get(1)-0.5)*(xp.get(1)-0.5))/0.02);
            }

            ++it2;
        }


        auto Poisson = -Lap(v);
        auto D_x = Dx(v);
        auto D_y = Dy(v);
        Solver.impose(Poisson, bulk, prop_id<1>());
        Solver.impose(D_y, up_p, prop_id<1>());
        Solver.impose(-D_y, dw_p, prop_id<1>());
        Solver.impose(-D_x, l_p, prop_id<1>());
        Solver.impose(D_x, r_p, prop_id<1>());
        Solver.solve(sol);
        anasol=-Lap(sol);
        double worst1 = 0.0;

        for(int j=0;j<bulk.size();j++)
        {   auto p=bulk.get<0>(j);
            if (fabs(domain.getProp<3>(p) - domain.getProp<1>(p)) >= worst1) {
                worst1 = fabs(domain.getProp<3>(p) - domain.getProp<1>(p));
            }
            domain.getProp<4>(p) = fabs(domain.getProp<1>(p) - domain.getProp<3>(p));

        }
        std::cout << "Maximum Auto Error: " << worst1 << std::endl;

        domain.write("Neumann");
    }
    ////////////////////////////////////////////////////////////////////////////////////////////////////////////////////////


    BOOST_AUTO_TEST_CASE(dcpse_op_solver) {
//  int rank;
//  MPI_Comm_rank(MPI_COMM_WORLD, &rank);
        const size_t sz[2] = {31, 31};
        Box<2, double> box({0, 0}, {1.0, 1.0});
        size_t bc[2] = {NON_PERIODIC, NON_PERIODIC};
        double spacing = box.getHigh(0) / (sz[0] - 1);
        Ghost<2, double> ghost(spacing * 3);
        double rCut = 2.0 * spacing;
        BOOST_TEST_MESSAGE("Init vector_dist...");

        vector_dist<2, double, aggregate<double,double,double,double>> domain(0, box, bc, ghost);


        //Init_DCPSE(domain)
        BOOST_TEST_MESSAGE("Init domain...");

        auto it = domain.getGridIterator(sz);
        while (it.isNext()) {
            domain.add();

            auto key = it.get();
            double x = key.get(0) * it.getSpacing(0);
            domain.getLastPos()[0] = x;
            double y = key.get(1) * it.getSpacing(1);
            domain.getLastPos()[1] = y;

            ++it;
        }
        BOOST_TEST_MESSAGE("Sync domain across processors...");

        domain.map();
        domain.ghost_get<0>();

        //Derivative_x Dx(domain, 2, rCut);
        //Derivative_y Dy(domain, 2, rCut);
        //Gradient Grad(domain, 2, rCut);
        Laplacian Lap(domain, 2, rCut, 2);
        //Advection Adv(domain, 3, rCut, 3);
        //Solver Sol_Lap(Lap),Sol_Dx(Dx);
        DCPSE_scheme<equations,decltype(domain)> Solver(2 * rCut, domain);

        openfpm::vector<aggregate<int>> bulk;
        openfpm::vector<aggregate<int>> up_p;
        openfpm::vector<aggregate<int>> dw_p;
        openfpm::vector<aggregate<int>> l_p;
        openfpm::vector<aggregate<int>> r_p;

        auto v = getV<0>(domain);
        auto sol = getV<2>(domain);
        auto anasol = getV<3>(domain);

        // Here fill me

        Box<2, double> up({box.getLow(0) - spacing / 2.0, box.getHigh(1) - spacing / 2.0},
                          {box.getHigh(0) + spacing / 2.0, box.getHigh(1) + spacing / 2.0});

        Box<2, double> up_d({box.getLow(0) - spacing / 2.0, box.getHigh(1) - 8*spacing / 2.0},
                          {box.getHigh(0) + spacing / 2.0, box.getHigh(1) - 6*spacing / 2.0});

        Box<2, double> down({box.getLow(0) - spacing / 2.0, box.getLow(1) - spacing / 2.0},
                            {box.getHigh(0) + spacing / 2.0, box.getLow(1) + spacing / 2.0});

        Box<2, double> down_u({box.getLow(0) - spacing / 2.0, box.getLow(1) + 3*spacing / 2.0},
                            {box.getHigh(0) + spacing / 2.0, box.getLow(1) + 4*spacing / 2.0});

        Box<2, double> left({box.getLow(0) - spacing / 2.0, box.getLow(1) + spacing / 2.0},
                            {box.getLow(0) + spacing / 2.0, box.getHigh(1) - spacing / 2.0});

        Box<2, double> left_r({box.getLow(0) - spacing / 2.0, box.getLow(1) + spacing / 2.0},
                            {box.getLow(0) + spacing / 2.0, box.getHigh(1) - spacing / 2.0});

        Box<2, double> right({box.getHigh(0) - spacing / 2.0, box.getLow(1) + spacing / 2.0},
                             {box.getHigh(0) + spacing / 2.0, box.getHigh(1) - spacing / 2.0});

        Box<2, double> right_l({box.getHigh(0) - spacing / 2.0, box.getLow(1) + spacing / 2.0},
                             {box.getHigh(0) + spacing / 2.0, box.getHigh(1) - spacing / 2.0});


        openfpm::vector<Box<2, double>> boxes;
        boxes.add(up);
        boxes.add(up_d);
        boxes.add(down);
        boxes.add(down_u);
        boxes.add(left);
        boxes.add(left_r);
        boxes.add(right);
        boxes.add(right_l);

        // Create a writer and write
        VTKWriter<openfpm::vector<Box<2, double>>, VECTOR_BOX> vtk_box;
        vtk_box.add(boxes);
        vtk_box.write("vtk_box.vtk");

        auto it2 = domain.getDomainIterator();

        while (it2.isNext()) {
            auto p = it2.get();
            Point<2, double> xp = domain.getPos(p);
            domain.getProp<2>(p)=1+xp[0]*xp[0]+2*xp[1]*xp[1];
            if (up.isInside(xp) == true) {
                up_p.add();
                up_p.last().get<0>() = p.getKey();
                domain.getProp<1>(p) =  3 + xp.get(0)*xp.get(0);
            } else if (down.isInside(xp) == true) {
                dw_p.add();
                dw_p.last().get<0>() = p.getKey();
                domain.getProp<1>(p) =  1 + xp.get(0)*xp.get(0);
            } else if (left.isInside(xp) == true) {
                l_p.add();
                l_p.last().get<0>() = p.getKey();
                domain.getProp<1>(p) =  1 + 2*xp.get(1)*xp.get(1);
            } else if (right.isInside(xp) == true) {
                r_p.add();
                r_p.last().get<0>() = p.getKey();
                domain.getProp<1>(p) =  2 + 2*xp.get(1)*xp.get(1);
            } else {
                bulk.add();
                bulk.last().get<0>() = p.getKey();
            }


            ++it2;
        }

//        bulk;
//        boundaries1;
//        boundaries2;

        auto eq1 = Lap(v);
        //auto flux = Dx(v) + v;



        Solver.impose(eq1, bulk, 6);
        Solver.impose(v, up_p, prop_id<1>());
        Solver.impose(v, dw_p, prop_id<1>());
        Solver.impose(v, l_p, prop_id<1>());
        Solver.impose(v, r_p, prop_id<1>());
        Solver.solve(v);
        anasol=Lap(v);

        double worst1 = 0.0;

        it2 = domain.getDomainIterator();

        while (it2.isNext()) {
            auto p = it2.get();
            if (fabs(domain.getProp<0>(p) - domain.getProp<2>(p)) >= worst1) {
                worst1 = fabs(domain.getProp<0>(p) - domain.getProp<2>(p));
            }

            domain.getProp<1>(p) = fabs(domain.getProp<0>(p) - domain.getProp<2>(p));

            ++it2;
        }

        std::cout << "Maximum Error: " << worst1 << std::endl;

        domain.write("particles");
    }
////////////////////////////////////////////////////////////////////////////////////////////////////////////////////////




    BOOST_AUTO_TEST_CASE(dcpse_op_vec) {
//  int rank;
//  MPI_Comm_rank(MPI_COMM_WORLD, &rank);
        size_t edgeSemiSize = 80;
        const size_t sz[2] = {2 * edgeSemiSize, 2 * edgeSemiSize};
        Box<2, double> box({0, 0}, {2 * M_PI, 2 * M_PI});
        size_t bc[2] = {NON_PERIODIC, NON_PERIODIC};
        double spacing[2];
        spacing[0] = 2 * M_PI / (sz[0] - 1);
        spacing[1] = 2 * M_PI / (sz[1] - 1);
        Ghost<2, double> ghost(spacing[0] * 3);
        double rCut = 2.0 * spacing[0];
        BOOST_TEST_MESSAGE("Init vector_dist...");
        double sigma2 = spacing[0] * spacing[1] / (2 * 4);

        vector_dist<2, double, aggregate<double, VectorS<2, double>, VectorS<2, double>, VectorS<2, double>, VectorS<2, double>,double>> domain(
                0, box, bc, ghost);

        //Init_DCPSE(domain)
        BOOST_TEST_MESSAGE("Init domain...");
//            std::random_device rd{};
//            std::mt19937 rng{rd()};
        std::mt19937 rng{6666666};

        std::normal_distribution<> gaussian{0, sigma2};

        auto it = domain.getGridIterator(sz);
        size_t pointId = 0;
        size_t counter = 0;
        double minNormOne = 999;
        while (it.isNext()) {
            domain.add();
            auto key = it.get();
            mem_id k0 = key.get(0);
            double x = k0 * spacing[0];
            domain.getLastPos()[0] = x;//+ gaussian(rng);
            mem_id k1 = key.get(1);
            double y = k1 * spacing[1];
            domain.getLastPos()[1] = y;//+gaussian(rng);
            // Here fill the function value
            domain.template getLastProp<1>()[0] = sin(domain.getLastPos()[0]) + sin(domain.getLastPos()[1]);
            domain.template getLastProp<1>()[1] = cos(domain.getLastPos()[0]) + cos(domain.getLastPos()[1]);
//            domain.template getLastProp<0>() = x * x;
//            domain.template getLastProp<0>() = x;
            // Here fill the validation value for Df/Dx
            domain.template getLastProp<2>()[0] = 0;//cos(domain.getLastPos()[0]);//+cos(domain.getLastPos()[1]);
            domain.template getLastProp<2>()[1] = 0;//-sin(domain.getLastPos()[0]);//+cos(domain.getLastPos()[1]);
            domain.template getLastProp<4>()[0] =
                    cos(domain.getLastPos()[0]) * (sin(domain.getLastPos()[0]) + sin(domain.getLastPos()[1])) +
                    cos(domain.getLastPos()[1]) * (cos(domain.getLastPos()[0]) + cos(domain.getLastPos()[1]));
            domain.template getLastProp<4>()[1] =
                    -sin(domain.getLastPos()[0]) * (sin(domain.getLastPos()[0]) + sin(domain.getLastPos()[1])) -
                    sin(domain.getLastPos()[1]) * (cos(domain.getLastPos()[0]) + cos(domain.getLastPos()[1]));


//            domain.template getLastProp<2>() = 2 * x;
//            domain.template getLastProp<2>() = 1;

            ++counter;
            ++it;
        }
        BOOST_TEST_MESSAGE("Sync domain across processors...");

        domain.map();
        domain.ghost_get<0>();

        //Derivative_x Dx(domain, 2, rCut);
        //Derivative_y Dy(domain, 2, rCut);
        //Gradient Grad(domain, 2, rCut);
        //Laplacian Lap(domain, 2, rCut, 3);
        Advection Adv(domain, 3, rCut, 2);
        auto v = getV<1>(domain);
        auto P = getV<0>(domain);
        auto dv = getV<3>(domain);

//        typedef boost::mpl::int_<std::is_fundamental<point_expression_op<Point<2U, double>, point_expression<double>, Point<2U, double>, 3>>::value>::blabla blabla;

//        std::is_fundamental<decltype(o1.value(key))>

        //vv=Lap(P);
        //dv=Lap(v);//+Dy(P);
        dv = Adv(v, v);//+Dy(P);
        auto it2 = domain.getDomainIterator();

        double worst1 = 0.0;

        while (it2.isNext()) {
            auto p = it2.get();

            //std::cout << "VALS: " << domain.getProp<3>(p)[0] << " " << domain.getProp<4>(p)[0] << std::endl;
            //std::cout << "VALS: " << domain.getProp<3>(p)[1] << " " << domain.getProp<4>(p)[1] << std::endl;

            domain.getProp<0>(p)=std::sqrt((domain.getProp<3>(p)[0] - domain.getProp<4>(p)[0])*(domain.getProp<3>(p)[0] - domain.getProp<4>(p)[0])+(domain.getProp<3>(p)[1] - domain.getProp<4>(p)[1])*(domain.getProp<3>(p)[1] - domain.getProp<4>(p)[1]));

            if (fabs(domain.getProp<3>(p)[0] - domain.getProp<4>(p)[0]) > worst1) {
                worst1 = fabs(domain.getProp<3>(p)[0] - domain.getProp<4>(p)[0]);

            }

            ++it2;
        }

        std::cout << "Maximum Error: " << worst1 << std::endl;

        //Adv.checkMomenta(domain);
        //Adv.DrawKernel<2>(domain,0);

        domain.deleteGhost();
        domain.write("v");

        //std::cout << demangle(typeid(decltype(v)).name()) << "\n";

        //Debug<decltype(expr)> a;

        //typedef decltype(expr)::blabla blabla;

        //auto err = Dx + Dx;
    }
////////////////////////////////////////////////////////////////////////////////////////////////////////////////////////

    BOOST_AUTO_TEST_CASE(dcpse_op_div) {
//  int rank;
//  MPI_Comm_rank(MPI_COMM_WORLD, &rank);
        size_t edgeSemiSize = 80;
        const size_t sz[2] = {2 * edgeSemiSize, 2 * edgeSemiSize};
        Box<2, double> box({0, 0}, {2 * M_PI, 2 * M_PI});
        size_t bc[2] = {NON_PERIODIC, NON_PERIODIC};
        double spacing[2];
        spacing[0] = 2 * M_PI / (sz[0] - 1);
        spacing[1] = 2 * M_PI / (sz[1] - 1);
        Ghost<2, double> ghost(spacing[0] * 3);
        double rCut = 2.0 * spacing[0];
        BOOST_TEST_MESSAGE("Init vector_dist...");
        double sigma2 = spacing[0] * spacing[1] / (2 * 4);

        vector_dist<2, double, aggregate<double, VectorS<2, double>, VectorS<2, double>, VectorS<2, double>, VectorS<2, double>,double,double>> domain(
                0, box, bc, ghost);

        //Init_DCPSE(domain)
        BOOST_TEST_MESSAGE("Init domain...");
//            std::random_device rd{};
//            std::mt19937 rng{rd()};
        std::mt19937 rng{6666666};

        std::normal_distribution<> gaussian{0, sigma2};

        auto it = domain.getGridIterator(sz);
        size_t pointId = 0;
        size_t counter = 0;
        double minNormOne = 999;
        while (it.isNext()) {
            domain.add();
            auto key = it.get();
            mem_id k0 = key.get(0);
            double x = k0 * spacing[0];
            domain.getLastPos()[0] = x;//+ gaussian(rng);
            mem_id k1 = key.get(1);
            double y = k1 * spacing[1];
            domain.getLastPos()[1] = y;//+gaussian(rng);
            // Here fill the function value
            domain.template getLastProp<1>()[0] = sin(domain.getLastPos()[0]) + sin(domain.getLastPos()[1]);
            domain.template getLastProp<1>()[1] = cos(domain.getLastPos()[0]) + cos(domain.getLastPos()[1]);
            domain.template getLastProp<1>()[1] = cos(domain.getLastPos()[0]) + cos(domain.getLastPos()[1]);
            domain.template getLastProp<0>()= cos(domain.getLastPos()[0]) - sin(domain.getLastPos()[1]);

//            domain.template getLastProp<0>() = x * x;
//            domain.template getLastProp<0>() = x;
            // Here fill the validation value for Df/Dx
            domain.template getLastProp<2>()[0] = 0;//cos(domain.getLastPos()[0]);//+cos(domain.getLastPos()[1]);
            domain.template getLastProp<2>()[1] = 0;//-sin(domain.getLastPos()[0]);//+cos(domain.getLastPos()[1]);
            domain.template getLastProp<4>()[0] =
                    cos(domain.getLastPos()[0]) * (sin(domain.getLastPos()[0]) + sin(domain.getLastPos()[1])) +
                    cos(domain.getLastPos()[1]) * (cos(domain.getLastPos()[0]) + cos(domain.getLastPos()[1]));
            domain.template getLastProp<4>()[1] =
                    -sin(domain.getLastPos()[0]) * (sin(domain.getLastPos()[0]) + sin(domain.getLastPos()[1])) -
                    sin(domain.getLastPos()[1]) * (cos(domain.getLastPos()[0]) + cos(domain.getLastPos()[1]));


//            domain.template getLastProp<2>() = 2 * x;
//            domain.template getLastProp<2>() = 1;

            ++counter;
            ++it;
        }
        BOOST_TEST_MESSAGE("Sync domain across processors...");

        domain.map();
        domain.ghost_get<0>();

        //Derivative_x Dx(domain, 2, rCut);
        //Derivative_y Dy(domain, 2, rCut);
        //Gradient Grad(domain, 2, rCut);
        //Laplacian Lap(domain, 2, rCut, 3);
        //Advection Adv(domain, 3, rCut, 2);
        Divergence Div(domain, 2, rCut, 3);
        auto v = getV<1>(domain);
        auto anasol = getV<0>(domain);
        auto div = getV<5>(domain);

//        typedef boost::mpl::int_<std::is_fundamental<point_expression_op<Point<2U, double>, point_expression<double>, Point<2U, double>, 3>>::value>::blabla blabla;

//        std::is_fundamental<decltype(o1.value(key))>

        //vv=Lap(P);
        //dv=Lap(v);//+Dy(P);
        div = Div(v);//+Dy(P);
        auto it2 = domain.getDomainIterator();

        double worst1 = 0.0;

        while (it2.isNext()) {
            auto p = it2.get();

            //std::cout << "VALS: " << domain.getProp<3>(p)[0] << " " << domain.getProp<4>(p)[0] << std::endl;
            //std::cout << "VALS: " << domain.getProp<3>(p)[1] << " " << domain.getProp<4>(p)[1] << std::endl;
            domain.getProp<6>(p)=fabs(domain.getProp<0>(p) - domain.getProp<5>(p));
            //domain.getProp<0>(p)=std::sqrt((domain.getProp<3>(p)[0] - domain.getProp<4>(p)[0])*(domain.getProp<3>(p)[0] - domain.getProp<4>(p)[0])+(domain.getProp<3>(p)[1] - domain.getProp<4>(p)[1])*(domain.getProp<3>(p)[1] - domain.getProp<4>(p)[1]));

            if (fabs(domain.getProp<0>(p) - domain.getProp<5>(p)) > worst1) {
                worst1 = fabs(domain.getProp<0>(p) - domain.getProp<5>(p));

            }
            ++it2;
        }
        std::cout << "Maximum Error: " << worst1 << std::endl;

        //Adv.checkMomenta(domain);
        //Adv.DrawKernel<2>(domain,0);

        domain.deleteGhost();
        domain.write("v");

        //std::cout << demangle(typeid(decltype(v)).name()) << "\n";

        //Debug<decltype(expr)> a;

        //typedef decltype(expr)::blabla blabla;

        //auto err = Dx + Dx;
    }
////////////////////////////////////////////////////////////////////////////////////////////////////////////////////////
    BOOST_AUTO_TEST_CASE(dcpse_op_tests) {
//  int rank;
//  MPI_Comm_rank(MPI_COMM_WORLD, &rank);
        size_t edgeSemiSize = 40;
        const size_t sz[2] = {2 * edgeSemiSize, 2 * edgeSemiSize};
        Box<2, double> box({0, 0}, {2 * M_PI, 2 * M_PI});
        size_t bc[2] = {NON_PERIODIC, NON_PERIODIC};
        double spacing[2];
        spacing[0] = 2 * M_PI / (sz[0] - 1);
        spacing[1] = 2 * M_PI / (sz[1] - 1);
        Ghost<2, double> ghost(spacing[0] * 3);
        double rCut = 2.0 * spacing[0];
        BOOST_TEST_MESSAGE("Init vector_dist...");
        double sigma2 = spacing[0] * spacing[1] / (2 * 4);

        vector_dist<2, double, aggregate<double, double, double, VectorS<2, double>, VectorS<2, double>>> domain(0, box,
                                                                                                                 bc,
                                                                                                                 ghost);

        //Init_DCPSE(domain)
        BOOST_TEST_MESSAGE("Init domain...");
//            std::random_device rd{};
//            std::mt19937 rng{rd()};
        std::mt19937 rng{6666666};

        std::normal_distribution<> gaussian{0, sigma2};

        auto it = domain.getGridIterator(sz);
        size_t pointId = 0;
        size_t counter = 0;
        double minNormOne = 999;
        while (it.isNext()) {
            domain.add();
            auto key = it.get();
            mem_id k0 = key.get(0);
            double x = k0 * spacing[0];
            domain.getLastPos()[0] = x;//+ gaussian(rng);
            mem_id k1 = key.get(1);
            double y = k1 * spacing[1];
            domain.getLastPos()[1] = y;//+gaussian(rng);
            // Here fill the function value
            domain.template getLastProp<0>() = sin(domain.getLastPos()[0]) + sin(domain.getLastPos()[1]);
//            domain.template getLastProp<0>() = x * x;
//            domain.template getLastProp<0>() = x;
            // Here fill the validation value for Df/Dx
            domain.template getLastProp<2>() = cos(domain.getLastPos()[0]) + cos(domain.getLastPos()[1]);
            domain.template getLastProp<4>()[0] = -sin(domain.getLastPos()[0]);
            domain.template getLastProp<4>()[1] = -sin(domain.getLastPos()[1]);


//            domain.template getLastProp<2>() = 2 * x;
//            domain.template getLastProp<2>() = 1;

            ++counter;
            ++it;
        }
        BOOST_TEST_MESSAGE("Sync domain across processors...");

        domain.map();
        domain.ghost_get<0>();

        Derivative_x Dx(domain, 2, rCut);
        Derivative_y Dy(domain, 2, rCut);
        Gradient Grad(domain, 2, rCut);
        Laplacian Lap(domain, 2, rCut);
        auto v = getV<1>(domain);
        auto P = getV<0>(domain);
        auto vv = getV<3>(domain);

        vv = Lap(P);
        v = Dx(P) + Dy(P);
        auto it2 = domain.getDomainIterator();

        double worst = 0.0;

        while (it2.isNext()) {
            auto p = it2.get();

            if (fabs(domain.getProp<1>(p) - domain.getProp<2>(p)) > worst) {
                worst = fabs(domain.getProp<1>(p) - domain.getProp<2>(p));
            }

            ++it2;
        }

        std::cout << "Maximum Error: " << worst << std::endl;

        domain.deleteGhost();
        domain.write("v");

        //std::cout << demangle(typeid(decltype(v)).name()) << "\n";

        //Debug<decltype(expr)> a;

        //typedef decltype(expr)::blabla blabla;

        //auto err = Dx + Dx;
    }

    BOOST_AUTO_TEST_CASE(dcpse_test_diffusion) {
        const size_t sz[2] = {100, 100};
        Box<2, double> box({0, 0}, {1.0, 1.0});
        size_t bc[2] = {NON_PERIODIC, NON_PERIODIC};
        double spacing = box.getHigh(0) / (sz[0] - 1);
        Ghost<2, double> ghost(spacing * 3);
        double rCut = 2.0 * spacing;
        BOOST_TEST_MESSAGE("Init vector_dist...");

        vector_dist<2, double, aggregate<double,double,double[2]>> domain(0, box, bc, ghost);

        //Init_DCPSE(domain)
        BOOST_TEST_MESSAGE("Init domain...");

        auto it = domain.getGridIterator(sz);
        while (it.isNext()) {
            domain.add();

            auto key = it.get();
            double x = key.get(0) * it.getSpacing(0);
            domain.getLastPos()[0] = x;
            double y = key.get(1) * it.getSpacing(1);
            domain.getLastPos()[1] = y;

            ++it;
        }
        BOOST_TEST_MESSAGE("Sync domain across processors...");

        domain.map();
        domain.ghost_get<0>();

        //Derivative_x Dx(domain, 2, rCut);
        //Derivative_y Dy(domain, 2, rCut);
        //Gradient Grad(domain, 2, rCut);
        Laplacian Lap(domain, 2, rCut, 3);
        //Advection Adv(domain, 3, rCut, 3);
        //Solver Sol_Lap(Lap),Sol_Dx(Dx);
        DCPSE_scheme<equations,decltype(domain)> Solver(2 * rCut, domain);

        openfpm::vector<aggregate<int>> bulk;
        openfpm::vector<aggregate<int>> up_p;
        openfpm::vector<aggregate<int>> dw_p;
        openfpm::vector<aggregate<int>> l_p;
        openfpm::vector<aggregate<int>> r_p;

        auto v = getV<0>(domain);
        auto dc = getV<1>(domain);
        // Here fill me

        Box<2, double> up({box.getLow(0) - spacing / 2.0, box.getHigh(1) - spacing / 2.0},
                          {box.getHigh(0) + spacing / 2.0, box.getHigh(1) + spacing / 2.0});

        Box<2, double> down({box.getLow(0) - spacing / 2.0, box.getLow(1) - spacing / 2.0},
                            {box.getHigh(0) + spacing / 2.0, box.getLow(1) + spacing / 2.0});

        Box<2, double> left({box.getLow(0) - spacing / 2.0, box.getLow(1) + spacing / 2.0},
                            {box.getLow(0) + spacing / 2.0, box.getHigh(1) - spacing / 2.0});

        Box<2, double> right({box.getHigh(0) - spacing / 2.0, box.getLow(1) + spacing / 2.0},
                             {box.getHigh(0) + spacing / 2.0, box.getHigh(1) - spacing / 2.0});

        openfpm::vector<Box<2, double>> boxes;
        boxes.add(up);
        boxes.add(down);
        boxes.add(left);
        boxes.add(right);

        // Create a writer and write
        //VTKWriter<openfpm::vector<Box<2, double>>, VECTOR_BOX> vtk_box;
        //vtk_box.add(boxes);
        //vtk_box.write("vtk_box.vtk");

        domain.write("Diffusion");

        auto it2 = domain.getDomainIterator();

        while (it2.isNext()) {
            auto p = it2.get();
            Point<2, double> xp = domain.getPos(p);

            if (up.isInside(xp) == true) {
                up_p.add();
                up_p.last().get<0>() = p.getKey();
                domain.getProp<1>(p) =  0;
            } else if (down.isInside(xp) == true) {
                dw_p.add();
                dw_p.last().get<0>() = p.getKey();
                domain.getProp<1>(p) =  0;
            } else if (left.isInside(xp) == true) {
                l_p.add();
                l_p.last().get<0>() = p.getKey();
                domain.getProp<1>(p) = 0;
            } else if (right.isInside(xp) == true) {
                r_p.add();
                r_p.last().get<0>() = p.getKey();
                domain.getProp<1>(p) =  0;
            } else {
                bulk.add();
                bulk.last().get<0>() = p.getKey();
                if(xp[0]==0.5 && xp[1]==0.5)
                    domain.getProp<1>(p) =  0;

            }

            ++it2;
        }


        double t=0;
        while (t<2)
        {
            dc=Lap(v);
            t=t+0.1;
            v=dc;
            domain.deleteGhost();
            domain.write("Diffusion");
        }

        //auto flux = Dx(v) + v;

    }


    BOOST_AUTO_TEST_CASE(dcpse_slice) {
        const size_t sz[2] = {31,31};
        Box<2, double> box({0, 0}, {1,1});
        size_t bc[2] = {NON_PERIODIC, NON_PERIODIC};
        double spacing = box.getHigh(0) / (sz[0] - 1);
        Ghost<2, double> ghost(spacing * 3);
        double rCut = 2.0 * spacing;

        vector_dist<2, double, aggregate<double,VectorS<2, double>,double>> Particles(0, box, bc, ghost);

        auto it = Particles.getGridIterator(sz);
        while (it.isNext()) {
            Particles.add();
            auto key = it.get();
            double x = key.get(0) * it.getSpacing(0);
            Particles.getLastPos()[0] = x;
            double y = key.get(1) * it.getSpacing(1);
            Particles.getLastPos()[1] = y;

            Particles.getLastProp<1>()[0] = sin(x+y);
            Particles.getLastProp<1>()[1] = cos(x+y);

            ++it;
        }

        Particles.map();
        Particles.ghost_get<0>();


        auto P = getV<0>(Particles);
        auto V = getV<1>(Particles);
        auto S = getV<2>(Particles);

        Derivative_x Dx(Particles, 2, rCut,2);

        P = Dx(V[0]);
        S = V[0]*V[0] + V[1]*V[1];

        auto it2 = Particles.getDomainIterator();

		double err = 0.0;

		while (it2.isNext())
		{
			auto p = it2.get();

			if (fabs(Particles.getProp<0>(p) - Particles.getProp<1>(p)[1]) >= err )
			{
				err = fabs(Particles.getProp<0>(p) - Particles.getProp<1>(p)[1]);
			}

			if (fabs(Particles.getProp<2>(p) - 1.0) >= err )
			{
				err = fabs(Particles.getProp<2>(p) - 1.0);
			}

			++it2;
		}

		std::cout << "ERR " << err << std::endl;

        Particles.write("test_out");
    }

BOOST_AUTO_TEST_SUITE_END()

<|MERGE_RESOLUTION|>--- conflicted
+++ resolved
@@ -634,11 +634,7 @@
             if (up.isInside(xp) == true) {
                 up_p.add();
                 up_p.last().get<0>() = p.getKey();
-<<<<<<< HEAD
-                Particles.getProp<1>(p) =  -2.0/sz[0];
-=======
                 Particles. template getProp<1>(p) = 12.0/spacing;// -2.0*Particles.getProp<0>(p)/(spacing*spacing) - 12.0/spacing;
->>>>>>> f539a777
             }
             else if (down.isInside(xp) == true) {
                     dw_p.add();
@@ -767,35 +763,17 @@
         Curl2D Curl(Particles, 2, rCut, 1);
         return;
 
-<<<<<<< HEAD
-        Derivative_x Dx(Particles, 1, rCut,3);
-        Derivative_y Dy(Particles, 1, rCut,3);
-        Gradient Grad(Particles, 1, rCut,3);
-        Laplacian Lap(Particles, 1, rCut, 3);
-        Curl2D Curl(Particles, 1, rCut, 3);
-        DCPSE_scheme<equations,decltype(Particles)> Solver(2*rCut, Particles);
-        auto Sf_Poisson = Lap(Sf);
-=======
         /*DCPSE_scheme<equations,decltype(Particles)> Solver(2*rCut, Particles);
         auto Sf_Poisson = -Lap(Sf);
->>>>>>> f539a777
         Solver.impose(Sf_Poisson, bulk, prop_id<1>());
         Solver.impose(Sf, up_p, 0);
         Solver.impose(Sf, dw_p,0);
         Solver.impose(Sf, l_p,0);
         Solver.impose(Sf, r_p, 0);
         Solver.solve(Sf);
-<<<<<<< HEAD
-        V=Curl(Sf);
-
-        Particles.write("Initialization");
-
-
-=======
         RHS=-Lap(Sf);*/
         Particles.write_frame("Re1000-1e-3-Lid_sf",2);
         return;
->>>>>>> f539a777
         double dt=0.003;
         double nu=0.01;
         int n=150;
