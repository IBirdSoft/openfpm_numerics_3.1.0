/*
 * DCPSE_op_test.cpp
 *
 *  Created on: Jan 7, 2020
 *      Author: Abhinav Singh, Pietro Incardona
 *
 */

#include "config.h"

#define BOOST_TEST_DYN_LINK

#include "util/util_debug.hpp"
#include <boost/test/unit_test.hpp>
#include <iostream>
#include "DCPSE_op.hpp"
#include "DCPSE_Solver.hpp"
#include "Operators/Vector/vector_dist_operators.hpp"
#include "Vector/vector_dist_subset.hpp"


//! Specify the general characteristic of system to solve
struct equations {
    //! dimensionaly of the equation ( 3D problem ...)
    static const unsigned int dims = 2;
    //! number of fields in the system
    static const unsigned int nvar = 1;

    //! boundary at X and Y
    static const bool boundary[];

    //! type of space float, double, ...
    typedef double stype;

    //! type of base particles
    typedef vector_dist<dims, double, aggregate<double>> b_part;

    //! type of SparseMatrix for the linear solver
    typedef SparseMatrix<double, int, EIGEN_BASE> SparseMatrix_type;

    //! type of Vector for the linear solver
    typedef Vector<double> Vector_type;
};

struct equations2d1 {
    //! dimensionaly of the equation ( 3D problem ...)
    static const unsigned int dims = 2;
    //! number of fields in the system
    static const unsigned int nvar = 2;

    //! boundary at X and Y
    static const bool boundary[];

    //! type of space float, double, ...
    typedef double stype;

    //! type of base particles
    typedef vector_dist<dims, double, aggregate<double>> b_part;

    //! type of SparseMatrix for the linear solver
    typedef SparseMatrix<double, int, EIGEN_BASE> SparseMatrix_type;

    //! type of Vector for the linear solver
    typedef Vector<double> Vector_type;
};


//! Specify the general characteristic of system to solve
struct equationsp {
    //! dimensionaly of the equation ( 3D problem ...)
    static const unsigned int dims = 2;
    //! number of fields in the system
    static const unsigned int nvar = 1;

    //! boundary at X and Y
    static const bool boundary[];

    //! type of space float, double, ...
    typedef double stype;

    //! type of base particles
    typedef vector_dist<dims, double, aggregate<double>> b_part;

    //! type of SparseMatrix for the linear solver
    typedef SparseMatrix<double, int, EIGEN_BASE> SparseMatrix_type;

    //! type of Vector for the linear solver
    typedef Vector<double> Vector_type;
};

struct equations2dp {
    //! dimensionaly of the equation ( 3D problem ...)
    static const unsigned int dims = 2;
    //! number of fields in the system
    static const unsigned int nvar = 2;

    //! boundary at X and Y
    static const bool boundary[];

    //! type of space float, double, ...
    typedef double stype;

    //! type of base particles
    typedef vector_dist<dims, double, aggregate<double>> b_part;

    //! type of SparseMatrix for the linear solver
    typedef SparseMatrix<double, int, EIGEN_BASE> SparseMatrix_type;

    //! type of Vector for the linear solver
    typedef Vector<double> Vector_type;
};

//Change accordingly as per test
const bool equations2d1::boundary[] = {NON_PERIODIC, NON_PERIODIC};
const bool equations::boundary[] = {NON_PERIODIC, NON_PERIODIC};
const bool equations2dp::boundary[] = {PERIODIC, NON_PERIODIC};
const bool equationsp::boundary[] = {PERIODIC, NON_PERIODIC};

//template<typename T>
//struct Debug;

BOOST_AUTO_TEST_SUITE(dcpse_op_suite_tests)

    BOOST_AUTO_TEST_CASE(dcpse_Active2D) {
        const size_t sz[2] = {31, 31};
        Box<2, double> box({0, 0}, {10,10});
        double Lx=box.getHigh(0);
        double Ly=box.getHigh(1);
        size_t bc[2] = {NON_PERIODIC, NON_PERIODIC};
        double spacing = box.getHigh(0) / (sz[0] - 1);
        Ghost<2, double> ghost(spacing * 3);
        double rCut = 2.0 * spacing;
/*                                          pol          V         vort           Ext    Press     strain       stess        Mfield,   dP          dV         RHS       f1     f2     f3    f4     f5     f6              */
        vector_dist<2, double, aggregate<double[2],double[2], double[2][2], double[2], double, double[2][2], double[2][2], double[2],double[2], double[2] , double[2], double,double,double,double,double,double>> Particles(0, box, bc, ghost);

        auto it = Particles.getGridIterator(sz);
        while (it.isNext()) {
            Particles.add();
            auto key = it.get();
            double x = key.get(0) * it.getSpacing(0);
            Particles.getLastPos()[0] = x;
            double y = key.get(1) * it.getSpacing(1);
            Particles.getLastPos()[1] = y;
            ++it;
        }

        Particles.map();
        Particles.ghost_get<0>();

        openfpm::vector<aggregate<int>> bulk;
        openfpm::vector<aggregate<int>> up_p;
        openfpm::vector<aggregate<int>> dw_p;
        openfpm::vector<aggregate<int>> l_p;
        openfpm::vector<aggregate<int>> r_p;
        openfpm::vector<aggregate<int>> ref_p;

        constexpr int x      =     0;
        constexpr int y      =     1;

        constexpr int Polarization      =     0;
        constexpr int Velocity          =     1;
        constexpr int Vorticity         =     2;
        constexpr int ExtForce          =     3;
        constexpr int Pressure          =     4;
        constexpr int Strain_rate       =     5;
        constexpr int Stress            =     6;
        constexpr int MolField          =     7;

        auto Pol = getV<Polarization>(Particles);
        auto V = getV<Velocity>(Particles);
        auto W = getV<Vorticity>(Particles);
        auto g = getV<ExtForce>(Particles);
        auto P = getV<Pressure>(Particles);
        auto u = getV<Strain_rate>(Particles);
        auto sigma = getV<Stress>(Particles);
        auto h = getV<MolField>(Particles);
        auto dP = getV<8>(Particles);
        auto dV = getV<9>(Particles);
        auto RHS = getV<10>(Particles);
        auto f1 = getV<11>(Particles);
        auto f2 = getV<12>(Particles);
        auto f3 = getV<13>(Particles);
        auto f4 = getV<14>(Particles);
        auto f5 = getV<15>(Particles);
        auto f6 = getV<16>(Particles);


        double eta       =     1.0;
        double nu        =     -0.5;
        double gama      =     0.1;
        double zeta      =     0.07;
        double Ks        =     1;
        double Kb        =     1;
        double lambda    =     0.1;
        double delmu     =     -1;

        Derivative_x Dx(Particles, 2, 3.1*spacing,1.9,support_options::RADIUS);
        Derivative_y Dy(Particles, 2, 3.1*spacing,1.9,support_options::RADIUS);
        Derivative_xy Dxy(Particles, 2, 3.1*spacing,1.9,support_options::RADIUS);
        Derivative_xx Dxx(Particles, 2, 3.1*spacing,1.9,support_options::RADIUS);
        Derivative_yy Dyy(Particles, 2, 3.1*spacing,1.9,support_options::RADIUS);
        Gradient Grad(Particles, 2, 3.1*spacing,1.9,support_options::RADIUS);
        Laplacian Lap(Particles, 2, 3.1*spacing,1.9,support_options::RADIUS);
        Advection Adv(Particles, 2, 3.1*spacing,1.9,support_options::RADIUS);
        Divergence Div(Particles, 2, 3.1*spacing,1.9,support_options::RADIUS);

        // Here fill up the boxes for particle boundary detection.

        Box<2, double> up({box.getLow(0) + spacing / 2.0, box.getHigh(1) - spacing / 2.0},
                          {box.getHigh(0) - spacing / 2.0, box.getHigh(1) + spacing / 2.0});

        Box<2, double> down({box.getLow(0) - spacing / 2.0, box.getLow(1) - spacing / 2.0},
                            {box.getHigh(0) + spacing / 2.0, box.getLow(1) + spacing / 2.0});

        Box<2, double> left({box.getLow(0) - spacing / 2.0, box.getLow(1) + spacing / 2.0},
                            {box.getLow(0) + spacing / 2.0, box.getHigh(1) + spacing / 2.0});

        Box<2, double> right({box.getHigh(0) - spacing / 2.0, box.getLow(1) + spacing / 2.0},
                             {box.getHigh(0) + spacing / 2.0, box.getHigh(1) + spacing / 2.0});

        openfpm::vector<Box<2, double>> boxes;
        boxes.add(up);
        boxes.add(down);
        boxes.add(left);
        boxes.add(right);
        VTKWriter<openfpm::vector<Box<2, double>>, VECTOR_BOX> vtk_box;
        vtk_box.add(boxes);
        vtk_box.write("vtk_box.vtk");

        auto it2 = Particles.getDomainIterator();

        while (it2.isNext()) {
            auto p = it2.get();
            Point<2, double> xp = Particles.getPos(p);
            Particles.getProp<0>(p)[x]=  cos(2 * M_PI * (cos((2 * xp[x]- Lx) / Lx) - sin((2 * xp[y] - Ly) / Ly)));
            Particles.getProp<0>(p)[y] =  sin(2 * M_PI * (cos((2 * xp[x]- Lx) / Lx) - sin((2 * xp[y] - Ly) / Ly)));
            if (up.isInside(xp) == true) {
                up_p.add();
                up_p.last().get<0>() = p.getKey();
                //Particles.getProp<0>(p)[x]=  cos(2 * M_PI * (cos((2 * xp[x]- sz[x]) / sz[x]) - sin((2 * xp[y] - sz[y]) / sz[y])));
                //Particles.getProp<0>(p)[y] =  sin(2 * M_PI * (cos((2 * xp[x]- sz[x]) / sz[x]) - sin((2 * xp[y] - sz[y]) / sz[y])));
            }
            else if (down.isInside(xp) == true) {
                    dw_p.add();
                    dw_p.last().get<0>() = p.getKey();
                  //  Particles.getProp<0>(p)[x]=  cos(2 * M_PI * (cos((2 * xp[x]- sz[x]) / sz[x]) - sin((2 * xp[y] - sz[y]) / sz[y])));
                   // Particles.getProp<0>(p)[y] =  sin(2 * M_PI * (cos((2 * xp[x]- sz[x]) / sz[x]) - sin((2 * xp[y] - sz[y]) / sz[y])));
                }
            else if (left.isInside(xp) == true) {
                l_p.add();
                l_p.last().get<0>() = p.getKey();
               // Particles.getProp<0>(p)[x]=  cos(2 * M_PI * (cos((2 * xp[x]- sz[x]) / sz[x]) - sin((2 * xp[y] - sz[y]) / sz[y])));
               // Particles.getProp<0>(p)[y] =  sin(2 * M_PI * (cos((2 * xp[x]- sz[x]) / sz[x]) - sin((2 * xp[y] - sz[y]) / sz[y])));
            } else if (right.isInside(xp) == true){
                r_p.add();
                r_p.last().get<0>() = p.getKey();
               // Particles.getProp<0>(p)[x]=  cos(2 * M_PI * (cos((2 * xp[x]- sz[x]) / sz[x]) - sin((2 * xp[y] - sz[y]) / sz[y])));
                //Particles.getProp<0>(p)[y] =  sin(2 * M_PI * (cos((2 * xp[x]- sz[x]) / sz[x]) - sin((2 * xp[y] - sz[y]) / sz[y])));
            }
            else {
                if(xp[x]==5 && xp[y]==5) {
                    ref_p.add();
                    ref_p.last().get<0>() = p.getKey();
                   // Particles.getProp<0>(p)[x]= cos(2 * M_PI * (cos((2 * xp[x]- sz[x]) / sz[x]) - sin((2 * xp[y] - sz[y]) / sz[y])));
                   // Particles.getProp<0>(p)[y] = sin(2 * M_PI * (cos((2 * xp[x]- sz[x]) / sz[x]) - sin((2 * xp[y] - sz[y]) / sz[y])));
                    Particles.getProp<4>(p) = 0;
                }
                bulk.add();
                bulk.last().get<0>() = p.getKey();
               // Particles.getProp<0>(p)[x]=  cos(2 * M_PI * (cos((2 * xp[x]- sz[x]) / sz[x]) - sin((2 * xp[y] - sz[y]) / sz[y])));
               // Particles.getProp<0>(p)[y] =  sin(2 * M_PI * (cos((2 * xp[x]- sz[x]) / sz[x]) - sin((2 * xp[y] - sz[y]) / sz[y])));
            }


            ++it2;
        }


            sigma[x][x] =    -Ks * Dx(Pol[x]) * Dx(Pol[x])- Kb * Dx(Pol[y]) * Dx(Pol[y]) + (Kb - Ks) * Dy(Pol[x]) * Dx(Pol[y]);
            sigma[x][y] =    -Ks * Dy(Pol[y]) * Dx(Pol[y])- Kb * Dy(Pol[y]) * Dx(Pol[x]) + (Kb - Ks) * Dx(Pol[x]) * Dx(Pol[y]);
            sigma[y][x] =    -Ks * Dx(Pol[x]) * Dy(Pol[x])- Kb * Dx(Pol[y]) * Dy(Pol[y]) + (Kb - Ks) * Dy(Pol[x]) * Dy(Pol[y]);
            sigma[y][y] =    -Ks * Dy(Pol[y]) * Dy(Pol[y])- Kb * Dy(Pol[x]) * Dy(Pol[x]) + (Kb - Ks) * Dy(Pol[x]) * Dx(Pol[y]);

            h[y] = Pol[x] * (Ks * Dyy(Pol[y]) + Kb * Dxx(Pol[y]) + (Ks - Kb) * Dxy(Pol[x])) - Pol[y] * (Ks * Dxx(Pol[x]) + Kb * Dyy(Pol[x]) + (Ks - Kb) * Dxy(Pol[y]));

            f1 =     gama*nu*u[x][x]*Pol[x]*Pol[x]* (Pol[x]*Pol[x] - Pol[y]*Pol[y]) / (Pol[x]*Pol[x] + Pol[y]*Pol[y]);
            f2 = 2.0*gama*nu*u[x][y]*Pol[x]*Pol[y]* (Pol[x]*Pol[x] - Pol[y]*Pol[y]) / (Pol[x]*Pol[x] + Pol[y]*Pol[y]);
            f3 =     gama*nu*u[y][y]*Pol[y]*Pol[y]* (Pol[x]*Pol[x] - Pol[y]*Pol[y]) / (Pol[x]*Pol[x] + Pol[y]*Pol[y]);
            f4 = 2.0*gama*nu*u[x][x]*Pol[x]*Pol[x]*Pol[x]*Pol[y] / (Pol[x]*Pol[x] + Pol[y]*Pol[y]);
            f5 = 4.0*gama*nu*u[x][y]*Pol[x]*Pol[x]*Pol[y]*Pol[y] / (Pol[x]*Pol[x] + Pol[y]*Pol[y]);
            f6 = 2.0*gama*nu*u[x][x]*Pol[x]*Pol[x]*Pol[x]*Pol[y] / (Pol[x]*Pol[x] + Pol[y]*Pol[y]);

            dV[x] = 0.5*Dy(h[y]) + zeta*Dx(delmu*Pol[x]*Pol[x]) + zeta*Dy(delmu*Pol[x]*Pol[y]) - zeta*Dx(0.5*delmu*(Pol[x]*Pol[x]+Pol[y]*Pol[y])) - 0.5*nu*Dx(-2*h[y]*Pol[x]*Pol[y])
                  - 0.5*nu*Dy(h[y]*(Pol[x]*Pol[x] - Pol[y]*Pol[y])) - Dx(sigma[x][x]) - Dy(sigma[x][y]) - g[x]
                  - 0.5*nu*Dx(-gama*lambda*delmu*(Pol[x]*Pol[x] - Pol[y]*Pol[y])) - 0.5*Dy(-2*gama*lambda*delmu*(Pol[x]*Pol[y]));


            dV[y] = 0.5*Dx(-h[y]) + zeta*Dy(delmu*Pol[y]*Pol[y]) + zeta*Dx(delmu*Pol[x]*Pol[y]) - zeta*Dy(0.5*delmu*(Pol[x]*Pol[x]+Pol[y]*Pol[y])) - 0.5*nu*Dy(-2*h[y]*Pol[x]*Pol[y])
                  - 0.5*nu*Dx(h[y]*(Pol[x]*Pol[x] - Pol[y]*Pol[y])) - Dx(sigma[y][x]) - Dy(sigma[y][y]) - g[y]
                  - 0.5*nu*Dy(gama*lambda*delmu*(Pol[x]*Pol[x] - Pol[y]*Pol[y])) - 0.5*Dx(-2*gama*lambda*delmu*(Pol[x]*Pol[y]));


/*      //Velocity Solution n iterations
        eq_id vx,vy;
        vx.setId(0);
        vy.setId(1);
        double sum=0;
        int n=10;
        for(int i=1; i<=n ;i++)
        {   RHS[x]=Grad(P)+dV[x];
            RHS[y]=Grad(P)+dV[y];
            DCPSE_scheme<equations2d1,decltype(Particles)> Solver( Particles);
            auto Stokes1 = nu*Lap(V[x]) + 0.5*nu*(Dx(f1)+Dx(f2)+Dx(f3)+Dy(f4)+Dy(f5)+Dy(f6));
            auto Stokes2 = nu*Lap(V[y]) + 0.5*nu*(Dx(f1)+Dx(f2)+Dx(f3)+Dy(f4)+Dy(f5)+Dy(f6));
            Solver.impose(Stokes1,bulk,RHS[0],vx);
            Solver.impose(Stokes2,bulk,RHS[1],vy);
            Solver.impose(V[0], up_p,0,vx);
            Solver.impose(V[1], up_p,0,vy);
            Solver.impose(V[0], dw_p,0,vx);
            Solver.impose(V[1], dw_p,0,vy);
            Solver.impose(V[0], r_p, 0,vx);
            Solver.impose(V[1], r_p, 0,vy);

            Solver.impose(V[0], l_p, 0,vx);
            Solver.impose(V[1], l_p, 0,vy);
            Solver.solve(V[0],V[1]);
            //std::cout << "Stokes Solved" << std::endl;
            RHS=Div(V_star);
            DCPSE_scheme<equations1d,decltype(Particles)> SolverH(2 * rCut, Particles,options_solver::LAGRANGE_MULTIPLIER);
            auto Helmholtz = Lap(H);
            auto D_y=Dy(H);
            auto D_x=Dx(H);
            SolverH.impose(Helmholtz,bulk,prop_id<3>());
            SolverH.impose(D_y, up_p,0);
            SolverH.impose(D_x, r_p, 0);
            SolverH.impose(-D_y, dw_p,0);
            SolverH.impose(-D_x, l_p,0);
            SolverH.solve(H);
            //std::cout << "Helmholtz Solved" << std::endl;
            V=V_star-Grad(H);
            for(int j=0;j<up_p.size();j++)
            {   auto p=up_p.get<0>(j);
                Particles.getProp<1>(p)[0] =  1;
                Particles.getProp<1>(p)[1] =  0;
            }
            for(int j=0;j<l_p.size();j++)
            {   auto p=l_p.get<0>(j);
                Particles.getProp<1>(p)[0] =  0;
                Particles.getProp<1>(p)[1] =  0;
            }
            for(int j=0;j<r_p.size();j++)
            {   auto p=r_p.get<0>(j);
                Particles.getProp<1>(p)[0] =  0;
                Particles.getProp<1>(p)[1] =  0;
            }
            for(int j=0;j<dw_p.size();j++)
            {   auto p=dw_p.get<0>(j);
                Particles.getProp<1>(p)[0] =  0;
                Particles.getProp<1>(p)[1] =  0;
            }
            P=P+Lap(H);
            //std::cout << "V,P Corrected" << std::endl;
            sum=0;
            for(int j=0;j<bulk.size();j++)
            {   auto p=bulk.get<0>(j);
                sum+=(Particles.getProp<4>(p)[0]-Particles.getProp<1>(p)[0])*(Particles.getProp<4>(p)[0]- Particles.getProp<1>(p)[0])+(Particles.getProp<4>(p)[1]- Particles.getProp<1>(p)[1])*(Particles.getProp<4>(p)[1]- Particles.getProp<1>(p)[1]);
            }
            sum=sqrt(sum);
            V_t=V;
            std::cout << "eps RMS=" <<sum<< std::endl;
            Particles.write_frame("Stokes",i);

        }*/





            u[x][x] =   Dx(V[x]);
            u[x][y] =   0.5*(Dx(V[y])+Dy(V[x]));
            u[y][x] =   0.5*(Dy(V[x])+Dx(V[y]));
            u[y][y] =   Dy(V[y]);

            Particles.write_frame("Polar",0);

/*
              double dt=5e-4;
              int n=5;
              double Re=1/3e-3;
              std::cout<<"Init Done"<<std::endl;
              for(int i =1; i<=n ;i++)
              {
                  dV=(1/Re*Lap(V)-Adv(V,V));
                  std::cout<<"dV Done"<<std::endl;
                  RHS = Div(dV);
                  std::cout<<"RHS Done"<<std::endl;
                  DCPSE_scheme<equations,decltype(Particles)> Solver( Particles);
                  auto Pressure_Poisson = Lap(H);
                  auto D_x = Dx(H);
                  auto D_y = Dy(H);
                  Solver.impose(Pressure_Poisson, bulk, prop_id<3>());
                  Solver.impose(D_y, up_p, 0);
                  Solver.impose(-D_y, dw_p,0);
                  Solver.impose(-D_x, l_p,0);
                  Solver.impose(D_x, r_p, 0);
                  Solver.impose(H, ref_p, 0);
                  Solver.solve(P);
                  std::cout<<"Poisson Solved"<<std::endl;
                  V=dt*(dV-Grad(P));
                  std::cout<<"Velocity updated"<<std::endl;

                  for(int j=0;j<up_p.size();j++)
                  {   auto p=up_p.get<0>(j);
                      Particles.getProp<1>(p)[0] =  1;
                      Particles.getProp<1>(p)[1] =  0;
                  }
                  for(int j=0;j<l_p.size();j++)
                  {   auto p=l_p.get<0>(j);
                      Particles.getProp<1>(p)[0] =  0;
                      Particles.getProp<1>(p)[1] =  0;
                  }
                  for(int j=0;j<r_p.size();j++)
                  {   auto p=r_p.get<0>(j);
                      Particles.getProp<1>(p)[0] =  0;
                      Particles.getProp<1>(p)[1] =  0;
                  }
                  for(int j=0;j<dw_p.size();j++)
                  {   auto p=dw_p.get<0>(j);
                      Particles.getProp<1>(p)[0] =  0;
                      Particles.getProp<1>(p)[1] =  0;
                  }
                  Particles.getProp<1>(0)[0] =  0;
                  Particles.getProp<1>(0)[1] =  0;
                  std::cout<<"Boundary done"<<std::endl;
                  //           if (i%10==0)
                  Particles.write_frame("Lid",i);
                  std::cout<<i<<std::endl;
              */
        }


////////////////////////////////////////////////////////////////////////////////////////////////////////////////////////
////////////////////////////////////////////////////////////////////////////////////////////////////////////////////////

    BOOST_AUTO_TEST_CASE(dcpse_Lid) {
        const size_t sz[2] = {31,31};
        Box<2, double> box({0, 0}, {1,1});
        size_t bc[2] = {NON_PERIODIC, NON_PERIODIC};
        double spacing = box.getHigh(0) / (sz[0] - 1);
        Ghost<2, double> ghost(spacing * 3);
        double rCut = 2.0 * spacing;
        //                                  P        V                 Dv              RHS    Vtemp
        vector_dist<2, double, aggregate<double,VectorS<2, double>,VectorS<2, double>,double,VectorS<2, double>,VectorS<2, double>,VectorS<2, double>,VectorS<2, double>,VectorS<2, double>,double>> Particles(0, box, bc, ghost);
        vector_dist<2, double, aggregate<double,VectorS<2, double>,double> > Particles_subset(0, box, bc, ghost);

        auto it = Particles.getGridIterator(sz);
        while (it.isNext()) {
            Particles.add();
            auto key = it.get();
            double x = key.get(0) * it.getSpacing(0);
            Particles.getLastPos()[0] = x;
            double y = key.get(1) * it.getSpacing(1);
            Particles.getLastPos()[1] = y;
            ++it;
        }

        Particles.map();
        Particles.ghost_get<0>();

        openfpm::vector<aggregate<int>> bulk;
        openfpm::vector<aggregate<int>> up_p;
        openfpm::vector<aggregate<int>> dw_p;
        openfpm::vector<aggregate<int>> l_p;
        openfpm::vector<aggregate<int>> r_p;
        openfpm::vector<aggregate<int>> ref_p;
        openfpm::vector<aggregate<int>> ref_bulk;
        openfpm::vector<aggregate<int>> ref_bulk2;
        openfpm::vector<aggregate<int>> bulk_1;


        auto P = getV<0>(Particles);
        auto P_bulk = getV<2>(Particles_subset);
        auto V = getV<1>(Particles);
        auto V_bulk = getV<1>(Particles_subset);
        auto divV_bulk = getV<0>(Particles_subset);
        auto dV = getV<2>(Particles);
        auto RHS = getV<3>(Particles);
        auto Vtemp = getV<4>(Particles);
        auto k1 = getV<5>(Particles);
        auto k2 = getV<6>(Particles);
        auto k3 = getV<7>(Particles);
        auto k4 = getV<8>(Particles);
        auto divV = getV<9>(Particles);


        // Here fill up the boxes for particle detection.

        Box<2, double> up({box.getLow(0) - spacing / 2.0, box.getHigh(1) - spacing / 2.0},
                          {box.getHigh(0) + spacing / 2.0, box.getHigh(1) + spacing / 2.0});

        Box<2, double> down({box.getLow(0) - spacing / 2.0, box.getLow(1) - spacing / 2.0},
                            {box.getHigh(0) + spacing / 2.0, box.getLow(1) + spacing / 2.0});

        Box<2, double> left({box.getLow(0) - spacing / 2.0, box.getLow(1) + spacing / 2.0},
                            {box.getLow(0) + spacing / 2.0, box.getHigh(1) - spacing / 2.0});

        Box<2, double> right({box.getHigh(0) - spacing / 2.0, box.getLow(1) + spacing / 2.0},
                             {box.getHigh(0) + spacing / 2.0, box.getHigh(1) - spacing / 2.0});

        openfpm::vector<Box<2, double>> boxes;
        boxes.add(up);
        boxes.add(down);
        boxes.add(left);
        boxes.add(right);
        VTKWriter<openfpm::vector<Box<2, double>>, VECTOR_BOX> vtk_box;
        vtk_box.add(boxes);
        vtk_box.write("Re1000-1e-3-vtk_box.vtk");

        auto it2 = Particles.getDomainIterator();

        while (it2.isNext()) {
            auto p = it2.get();
            Point<2, double> xp = Particles.getPos(p);
            if (up.isInside(xp) == true) {
                up_p.add();
                up_p.last().get<0>() = p.getKey();
                Particles.getProp<1>(p)[0] =  1;
                Particles.getProp<1>(p)[1] =  0;
            }
            else if (down.isInside(xp) == true) {
                if (xp[0]==0 && xp[1]==0) {
                    ref_p.add();
                    ref_p.last().get<0>() = p.getKey();
                    Particles.getProp<1>(p)[0] =  0;
                    Particles.getProp<1>(p)[1] =  0;
                }
                else{
                dw_p.add();
                dw_p.last().get<0>() = p.getKey();
                Particles.getProp<1>(p)[0] =  0;
                Particles.getProp<1>(p)[1] =  0;
                }
            }
            else if (left.isInside(xp) == true) {
                l_p.add();
                l_p.last().get<0>() = p.getKey();
                Particles.getProp<1>(p)[0] =  0;
                Particles.getProp<1>(p)[1] =  0;
            } else if (right.isInside(xp) == true) {
                r_p.add();
                r_p.last().get<0>() = p.getKey();
                Particles.getProp<1>(p)[0] =  0;
                Particles.getProp<1>(p)[1] =  0;
            }
            else {
                 bulk.add();
                 bulk.last().get<0>() = p.getKey();
                 Particles.getProp<0>(p) = 0.0;
            }

            ++it2;
        }


        for (int i = 0 ; i < bulk.size() ; i++) {
            Particles_subset.add();
            Particles_subset.getLastPos()[0] = Particles.getPos(bulk.template get<0>(i))[0];
            Particles_subset.getLastPos()[1] = Particles.getPos(bulk.template get<0>(i))[1];
            Particles_subset.getLastProp<1>() = Particles.template getProp<1>(bulk.template get<0>(i));
        }



        Particles_subset.map();
        Particles_subset.ghost_get<0>();

        auto it3 = Particles_subset.getDomainIterator();

        while (it3.isNext()) {
            auto p = it3.get();
            Point<2, double> xp = Particles.getPos(p);

            if (xp[0]==0.5 && xp[1]==0.5) {
                ref_bulk.add();
                ref_bulk.last().get<0>() = p.getKey();
            }
            else if(xp[0]==0.5+spacing && xp[1]==0.5+spacing)
            {
                ref_bulk2.add();
                ref_bulk2.last().get<0>() = p.getKey();
            }
            else
            {
                bulk_1.add();
                bulk_1.last().get<0>() = p.getKey();
            }



            ++it3;
        }

        Derivative_x Dx(Particles, 2, rCut,2);
        Derivative_y Dy(Particles, 2, rCut,2);
        Gradient Grad_sub(Particles_subset, 2, rCut, 2),Grad(Particles, 2, rCut,2);
        Laplacian Lap_sub(Particles_subset, 2, rCut, 2),Lap(Particles, 2, rCut, 2);
        Advection Adv(Particles, 2, rCut, 2);
        Divergence Div(Particles, 2, rCut, 2),Div_bulk(Particles_subset, 2, rCut, 2);


        double dt=0.005;
        int n=50;
        double nu=1e-3;
        divV_bulk=Div_bulk(V_bulk);
        for (int i = 0 ; i < bulk.size() ; i++) {
            Particles.template getProp<3>(bulk.template get<0>(i)) = Particles_subset.getProp<0>(i);
            Particles.template getProp<9>(bulk.template get<0>(i)) = Particles_subset.getProp<0>(i);
        }
        //subset_create<0,1,2,4>(Particles,Particles_subset,bulk);
        DCPSE_scheme<equations,decltype(Particles_subset)> Solver(Particles_subset);
        auto Pressure_Poisson = Lap_sub(P_bulk);
        Solver.impose(Pressure_Poisson, bulk_1,prop_id<0>());
        Solver.impose(P_bulk, ref_bulk, 1);
        Solver.impose(P_bulk, ref_bulk2, 1);
//        Solver.impose(P_bulk, ref_bulk2, 1);

//       Solver.impose(-D_y, dw_p,0);
//       Solver.impose(-D_x, l_p,0);
//       Solver.impose(D_x, r_p, 0);
//       Solver.impose(P, ref_p, 0);
        Solver.solve(P_bulk);

        for (int i = 0 ; i < bulk.size() ; i++) {
            Particles.template getProp<0>(bulk.template get<0>(i)) = Particles_subset.getProp<2>(i);
        }

        std::cout<<"Poisson Solved"<<std::endl;
        V_bulk=V_bulk-Grad_sub(P_bulk);
        for (int i = 0 ; i < bulk.size() ; i++) {
            Particles.template getProp<1>(bulk.template get<0>(i)) = Particles_subset.getProp<1>(i);
        }

        divV_bulk=Div_bulk(V_bulk);
        for (int i = 0 ; i < bulk.size() ; i++) {
            Particles.template getProp<9>(bulk.template get<0>(i)) = Particles_subset.getProp<0>(i);
        }

        Particles.write_frame("Re1000-1e-4-Lid",0);
        std::cout<<"Init Done"<<std::endl;
        return;
        for(int i =1; i<=n ;i++)
        {   dV=V+dt*(nu*Lap(V)-Adv(V,V));
            std::cout<<"dV Done"<<std::endl;
            for (int i = 0 ; i < bulk.size() ; i++) {
                Particles_subset.getProp<1>(i) = Particles.template getProp<2>(bulk.template get<0>(i));
            }
            divV_bulk=1.0/dt*Div_bulk(V_bulk);
            for (int i = 0 ; i < bulk.size() ; i++)
            {
                Particles.template getProp<3>(bulk.template get<0>(i)) = Particles_subset.getProp<0>(i);
            }
            //RHS=1.0/dt*Div(dV);
            std::cout<<"RHS Done"<<std::endl;
            DCPSE_scheme<equations,decltype(Particles)> Solver(Particles);
            auto Pressure_Poisson = Lap(P);
            auto D_x = Dx(P);
            auto D_y = Dy(P);
            Solver.impose(Pressure_Poisson, bulk, prop_id<3>());
            Solver.impose(D_y, up_p, 0);
            Solver.impose(-D_y, dw_p,0);
            Solver.impose(-D_x, l_p,0);
            Solver.impose(D_x, r_p, 0);
            Solver.impose(P, ref_p, 0);
            Solver.solve(P);
            std::cout<<"Poisson Solved"<<std::endl;
/*          k1=dt*(dV-Grad(P));
            Vtemp=V+k1*0.5;
            k2=dt*(nu*Lap(Vtemp)-Adv(Vtemp,Vtemp)-Grad(P));
            Vtemp=V+k2*0.5;
            k3=dt*(nu*Lap(Vtemp)-Adv(Vtemp,Vtemp)-Grad(P));
            Vtemp=V+k3;
            k4=dt*(nu*Lap(Vtemp)-Adv(Vtemp,Vtemp)-Grad(P));
            Vtemp=V+0.16666666666*(k1+2*k2+2*k3+k4);*/
            Vtemp=dV-dt*Grad(P);
            V=Vtemp;
            for(int j=0;j<up_p.size();j++)
            {   auto p=up_p.get<0>(j);
                Particles.getProp<1>(p)[0] =  1;
                Particles.getProp<1>(p)[1] =  0;
            }
            for(int j=0;j<l_p.size();j++)
            {   auto p=l_p.get<0>(j);
                Particles.getProp<1>(p)[0] =  0;
                Particles.getProp<1>(p)[1] =  0;
            }
            for(int j=0;j<r_p.size();j++)
            {   auto p=r_p.get<0>(j);
                Particles.getProp<1>(p)[0] =  0;
                Particles.getProp<1>(p)[1] =  0;
            }
            for(int j=0;j<dw_p.size();j++)
            {   auto p=dw_p.get<0>(j);
                Particles.getProp<1>(p)[0] =  0;
                Particles.getProp<1>(p)[1] =  0;
            }
            Particles.getProp<1>(0)[0] =  0;
            Particles.getProp<1>(0)[1] =  0;
            for (int i = 0 ; i < bulk.size() ; i++) {
                Particles_subset.getProp<1>(i) = Particles.template getProp<1>(bulk.template get<0>(i));
            }
            divV_bulk=Div_bulk(V_bulk);
            for (int i = 0 ; i < bulk.size() ; i++)
            {
                Particles.template getProp<9>(bulk.template get<0>(i)) = Particles_subset.getProp<0>(i);
            }
            //divV=Div(V);
            std::cout<<"Velocity updated"<<std::endl;
                Particles.write_frame("Re1000-1e-4-Lid",i);
            std::cout<<i<<std::endl;
        }
    }
////////////////////////////////////////////////////////////////////////////////////////////////////////////////////////
    BOOST_AUTO_TEST_CASE(dcpse_Lid_sf) {
        const size_t sz[2] = {31,31};
        Box<2, double> box({0, 0}, {1,1});
        size_t bc[2] = {NON_PERIODIC, NON_PERIODIC};
        double spacing = box.getHigh(0) / (sz[0] - 1);
        Ghost<2, double> ghost(spacing * 3);
        double rCut = 2.5*spacing + spacing*1e-02;
        std::cout<<spacing<<std::endl;
        //                                  sf    W   DW        RHS    Wnew  V
        vector_dist<2, double, aggregate<double,double,double,double,double,VectorS<2, double>>> Particles(0, box, bc, ghost);

        auto it = Particles.getGridIterator(sz);
        while (it.isNext()) {
            Particles.add();
            auto key = it.get();
            double x = key.get(0) * it.getSpacing(0);
            Particles.getLastPos()[0] = x;
            double y = key.get(1) * it.getSpacing(1);
            Particles.getLastPos()[1] = y;
            ++it;
        }

        Particles.map();
        Particles.ghost_get<0>();

        openfpm::vector<aggregate<int>> bulk;
        openfpm::vector<aggregate<int>> up_p;
        openfpm::vector<aggregate<int>> dw_p;
        openfpm::vector<aggregate<int>> l_p;
        openfpm::vector<aggregate<int>> r_p;

        openfpm::vector<aggregate<int>> up_p1;
        openfpm::vector<aggregate<int>> dw_p1;
        openfpm::vector<aggregate<int>> l_p1;
        openfpm::vector<aggregate<int>> r_p1;

        openfpm::vector<aggregate<int>> BULK;



        // Here fill up the boxes for particle detection.

        Box<2, double> up({box.getLow(0) + spacing / 2.0, box.getHigh(1) - spacing / 2.0},
                          {box.getHigh(0) -  spacing / 2.0, box.getHigh(1) + spacing / 2.0});

        Box<2, double> up_d({box.getLow(0) +  spacing / 2.0, box.getHigh(1) - 3 * spacing / 2.0},
                            {box.getHigh(0) -  spacing / 2.0, box.getHigh(1) - spacing / 2.0});

        Box<2, double> down({box.getLow(0) +  spacing / 2.0, box.getLow(1) - spacing / 2.0},
                            {box.getHigh(0) -  spacing / 2.0, box.getLow(1) + spacing / 2.0});

        Box<2, double> down_u({box.getLow(0) +   spacing / 2.0, box.getLow(1) + spacing / 2.0},
                              {box.getHigh(0) -  spacing / 2.0, box.getLow(1) + 3 * spacing / 2.0});

        Box<2, double> left({box.getLow(0) - spacing / 2.0, box.getLow(1) -  spacing / 2.0},
                            {box.getLow(0) + spacing / 2.0, box.getHigh(1) +  spacing / 2.0});

        Box<2, double> left_r({box.getLow(0) + spacing / 2.0, box.getLow(1) + 3 * spacing / 2.0},
                              {box.getLow(0) + 3 * spacing / 2.0, box.getHigh(1) - 3 * spacing / 2.0});

        Box<2, double> right({box.getHigh(0) - spacing / 2.0, box.getLow(1) -  spacing / 2.0},
                             {box.getHigh(0) + spacing / 2.0, box.getHigh(1) +  spacing / 2.0});

        Box<2, double> right_l({box.getHigh(0) - 3 * spacing / 2.0, box.getLow(1) + 3 * spacing / 2.0},
                               {box.getHigh(0) - spacing / 2.0, box.getHigh(1) - 3 * spacing / 2.0});
        Box<2, double> Bulk_box({box.getLow(0) - spacing / 2.0, box.getLow(1) - spacing / 2.0},
                                {box.getHigh(0) + spacing / 2.0, box.getHigh(1)  +spacing / 2.0});


        openfpm::vector<Box<2, double>> boxes;
        boxes.add(up);
        boxes.add(up_d);
        boxes.add(down);
        boxes.add(down_u);
        boxes.add(left);
        boxes.add(left_r);
        boxes.add(right);
        boxes.add(right_l);
        boxes.add(Bulk_box);
        VTKWriter<openfpm::vector<Box<2, double>>, VECTOR_BOX> vtk_box;
        vtk_box.add(boxes);
        vtk_box.write("box_sf.vtk");
       // Particles.write_frame("Re1000-1e-3-Lid_sf",0);

        auto it2 = Particles.getDomainIterator();

        while (it2.isNext()) {
            auto p = it2.get();
            Point<2, double> xp = Particles.getPos(p);
            Particles.getProp<0>(p) =0;//-M_PI*M_PI*sin(M_PI*xp[0])*sin(M_PI*xp[1]);
            Particles.getProp<1>(p) =0;//sin(M_PI*xp[0])*sin(M_PI*xp[1]);
            Particles.getProp<2>(p) =0.0;
            Particles.getProp<3>(p) =0.0;
            Particles.getProp<4>(p) =0.0;
            Particles.getProp<5>(p)[0] =0.0;
            Particles.getProp<5>(p)[1] =0.0;

            BULK.add();
            BULK.last().get<0>() = p.getKey();

            if (up.isInside(xp) == true) {
                up_p.add();
                up_p.last().get<0>() = p.getKey();
                Particles. template getProp<1>(p) = 12.0/spacing;// -2.0*Particles.getProp<0>(p)/(spacing*spacing) - 12.0/spacing;
            }
            else if (down.isInside(xp) == true) {
                    dw_p.add();
                    dw_p.last().get<0>() = p.getKey();
            }
            else if (left.isInside(xp) == true) {
                l_p.add();
                l_p.last().get<0>() = p.getKey();
            } else if (right.isInside(xp) == true) {
                r_p.add();
                r_p.last().get<0>() = p.getKey();
            }
            else if (Bulk_box.isInside(xp) == true)
            {
                if (up_d.isInside(xp) == true) {
                    up_p1.add();
                    up_p1.last().get<0>() = p.getKey();
                }
                else if (down_u.isInside(xp) == true) {
                    dw_p1.add();
                    dw_p1.last().get<0>() = p.getKey();
                }else if (left_r.isInside(xp) == true) {
                    l_p1.add();
                    l_p1.last().get<0>() = p.getKey();
                } else if (right_l.isInside(xp) == true) {
                    r_p1.add();
                    r_p1.last().get<0>() = p.getKey();
                }
                bulk.add();
                bulk.last().get<0>() = p.getKey();
            }
            ++it2;
        }
/*        //test for copy
        for(int j=0;j<up_p1.size();j++)
        {
            auto p1=up_p1.get<0>(j);
            Point<2, double> xp = Particles.getPos(p1);
            Particles.getProp<3>(p1) =  xp[0];
        }
        for(int j=0;j<l_p1.size();j++)
        {
            auto p1=l_p1.get<0>(j);
            Point<2, double> xp = Particles.getPos(p1);
            Particles.getProp<3>(p1) =  xp[1];
        }
        for(int j=0;j<r_p1.size();j++)
        {
            auto p1=r_p1.get<0>(j);
            Point<2, double> xp = Particles.getPos(p1);
            Particles.getProp<3>(p1) =  xp[1];
        }
        for(int j=0;j<dw_p1.size();j++)
        {
            auto p1=dw_p1.get<0>(j);
            Point<2, double> xp = Particles.getPos(p1);
            Particles.getProp<3>(p1)=  xp[0];
        }
        //Copy Module
        for(int j=0;j<up_p1.size();j++)
        {   auto p=up_p.get<0>(j);
            auto p1=up_p1.get<0>(j);
            Particles.getProp<3>(p) =  Particles.getProp<3>(p1);
            if(j==0)
            {   auto p=l_p.get<0>(l_p.size()-1);
                auto p2=l_p.get<0>(l_p.size()-2);
                Particles.getProp<3>(p) =  Particles.getProp<3>(p1);
                Particles.getProp<3>(p2) =  Particles.getProp<3>(p1);
            }
            if(j==up_p1.size()-1)
            {   auto p=r_p.get<0>(r_p.size()-1);
                auto p2=r_p.get<0>(r_p.size()-2);
                Particles.getProp<3>(p) =  Particles.getProp<3>(p1);
                Particles.getProp<3>(p2) =  Particles.getProp<3>(p1);
            }
        }

        for(int j=0;j<l_p1.size();j++)
        {
            auto p=l_p.get<0>(j+2);
            auto p1=l_p1.get<0>(j);
            Particles.getProp<3>(p) =  Particles.getProp<3>(p1);
        }
        for(int j=0;j<r_p1.size();j++)
        {
            auto p=r_p.get<0>(j+2);
            auto p1=r_p1.get<0>(j);
            Particles.getProp<3>(p) =  Particles.getProp<3>(p1);
        }
        for(int j=0;j<dw_p1.size();j++)
        {   auto p=dw_p.get<0>(j);
            auto p1=dw_p1.get<0>(j);
            Particles.getProp<3>(p)=  Particles.getProp<3>(p1);
            if(j==0)
            {   auto p=l_p.get<0>(0);
                auto p2=l_p.get<0>(1);
                Particles.getProp<3>(p) =  Particles.getProp<3>(p1);
                Particles.getProp<3>(p2) =  Particles.getProp<3>(p1);
            }
            if(j==dw_p1.size()-1)
            {   auto p=r_p.get<0>(0);
                auto p2=r_p.get<0>(1);
                Particles.getProp<3>(p) =  Particles.getProp<3>(p1);
                Particles.getProp<3>(p2) =  Particles.getProp<3>(p1);
            }
        }*/

/*
        auto Sf = getV<0>(Particles);
        auto W = getV<1>(Particles);
        auto dW = getV<2>(Particles);
        auto RHS = getV<3>(Particles);
        auto Wnew = getV<4>(Particles);
        auto V = getV<5>(Particles);
*/

        for(int j=0;j<up_p.size();j++) {
            auto p = up_p.get<0>(j);
            Particles.getProp<1>(p) =  -12.0/spacing;
        }

//        Particles.write_frame("Re1000-1e-3-Lid_sf",0);
//        Derivative_x Dx(Particles, 2, rCut,1);
//        Derivative_y Dy(Particles, 2, rCut,1);
//        Gradient Grad(Particles, 2, rCut,1);
        Laplacian Lap(Particles, 2, 3.1*spacing,1.9,support_options::RADIUS);
//        Curl2D Curl(Particles, 2, rCut, 1);

        auto its = Particles.getDomainIterator();
        int ctr=0;
        while (its.isNext()) {
            auto p = its.get();
            Lap.DrawKernel<3>(Particles, p.getKey());
            Particles.write_frame("LapKer",ctr);
            for(int j=0;j<BULK.size();j++) {
                auto p1 = BULK.get<0>(j);
                Particles.getProp<3>(p1) =  0;
            }
            ++its;
            ctr++;
        }

/*        double dt=0.003;
        double nu=0.01;
        int n=5;
        std::cout<<"Init Done"<<std::endl;
        for(int i =0; i<=n ;i++)
        {   dW=Dx(Sf)*Dy(W)-Dy(Sf)*Dx(W)+nu*Lap(W);
            //Lap.DrawKernel<3>(Particles,837);
            Wnew=W+dt*dW;
            W=Wnew;
            //Copy Module
            for(int j=0;j<up_p1.size();j++)
            {   auto p=up_p.get<0>(j);
                auto p1=up_p1.get<0>(j);
                Particles.getProp<1>(p) =  -2.0*Particles.getProp<0>(p1)/(spacing*spacing)-12.0/spacing;
                if(j==0)
                {   auto p=l_p.get<0>(l_p.size()-1);
                    auto p2=l_p.get<0>(l_p.size()-2);
                    //Particles.getProp<1>(p) =  0;//-2.0*Particles.getProp<0>(p1)/(spacing*spacing);
                    Particles.getProp<1>(p2) =  0;//-2.0*Particles.getProp<0>(p1)/(spacing*spacing);
                }
                if(j==up_p1.size()-1)
                {   auto p=r_p.get<0>(r_p.size()-1);
                    auto p2=r_p.get<0>(r_p.size()-2);
                    //Particles.getProp<1>(p) =  0;//-2.0*Particles.getProp<0>(p1)/(spacing*spacing);
                    Particles.getProp<1>(p2) =  0;//-2.0*Particles.getProp<0>(p1)/(spacing*spacing);
                }
            }
            for(int j=0;j<l_p1.size();j++)
            {
                auto p=l_p.get<0>(j+2);
                auto p1=l_p1.get<0>(j);
                Particles.getProp<1>(p) =  -2.0*Particles.getProp<0>(p1)/(spacing*spacing);
            }
            for(int j=0;j<r_p1.size();j++)
            {
                auto p=r_p.get<0>(j+2);
                auto p1=r_p1.get<0>(j);
                Particles.getProp<1>(p) =  -2.0*Particles.getProp<0>(p1)/(spacing*spacing);
            }
            for(int j=0;j<dw_p1.size();j++)
            {   auto p=dw_p.get<0>(j);
                auto p1=dw_p1.get<0>(j);
                Particles.getProp<1>(p) =  -2.0*Particles.getProp<0>(p1)/(spacing*spacing);
                if(j==0)
                {   auto p=l_p.get<0>(0);
                    auto p2=l_p.get<0>(1);
                    //Particles.getProp<1>(p) =  0;//-2.0*Particles.getProp<0>(p1)/(spacing*spacing);
                    Particles.getProp<1>(p2) =  0;//-2.0*Particles.getProp<0>(p1)/(spacing*spacing);
                }
                if(j==dw_p1.size()-1)
                {   auto p=r_p.get<0>(0);
                    auto p2=r_p.get<0>(1);
                   // Particles.getProp<1>(p) =  0;//-2.0*Particles.getProp<0>(p1)/(spacing*spacing);
                    Particles.getProp<1>(p2) =  0;//-2.0*Particles.getProp<0>(p1)/(spacing*spacing);
                }
            }
            std::cout<<"W Done"<<std::endl;

            DCPSE_scheme<equations,decltype(Particles)> Solver(2*rCut, Particles);
            auto Sf_Poisson = -Lap(Sf);
            Solver.impose(Sf_Poisson, bulk, prop_id<1>());
            Solver.impose(Sf, up_p, 0);
            Solver.impose(Sf, dw_p,0);
            Solver.impose(Sf, l_p,0);
            Solver.impose(Sf, r_p, 0);
            Solver.solve(Sf);
            V=Curl(Sf);
            std::cout<<"Poisson Solved"<<std::endl;
            Particles.write_frame("Re1000-1e-3-Lid_sf",i);
            //if (i%10==0)
            std::cout<<i<<std::endl;
        }*/
    }
////////////////////////////////////////////////////////////////////////////////////////////////////////////////////////
    BOOST_AUTO_TEST_CASE(dcpse_poisson_Robin_anal) {
//  int rank;
//  MPI_Comm_rank(MPI_COMM_WORLD, &rank);
        const size_t sz[2] = {81,81};
        Box<2, double> box({0, 0}, {0.5, 0.5});
        size_t bc[2] = {NON_PERIODIC, NON_PERIODIC};
        double spacing = box.getHigh(0) / (sz[0] - 1);
        Ghost<2, double> ghost(spacing * 3);
        double rCut = 2 * spacing;
        BOOST_TEST_MESSAGE("Init vector_dist...");

        vector_dist<2, double, aggregate<double,double,double,double,double,double>> domain(0, box, bc, ghost);


        //Init_DCPSE(domain)
        BOOST_TEST_MESSAGE("Init domain...");

        auto it = domain.getGridIterator(sz);
        while (it.isNext()) {
            domain.add();

            auto key = it.get();
            double x = key.get(0) * it.getSpacing(0);
            domain.getLastPos()[0] = x;
            double y = key.get(1) * it.getSpacing(1);
            domain.getLastPos()[1] = y;

            ++it;
        }
        BOOST_TEST_MESSAGE("Sync domain across processors...");

        domain.map();
        domain.ghost_get<0>();

        Derivative_x Dx(domain, 2, 3.1*spacing,1.9,support_options::RADIUS);
        Derivative_y Dy(domain, 2, 3.1*spacing,1.9,support_options::RADIUS);
        //Gradient Grad(domain, 2, rCut);
        Laplacian Lap(domain, 2, 3.1*spacing,1.9,support_options::RADIUS);
        //Advection Adv(domain, 3, rCut, 3);
        //Solver Sol_Lap(Lap),Sol_Dx(Dx);


        openfpm::vector<aggregate<int>> bulk;
        openfpm::vector<aggregate<int>> up_p;
        openfpm::vector<aggregate<int>> dw_p;
        openfpm::vector<aggregate<int>> l_p;
        openfpm::vector<aggregate<int>> r_p;
        openfpm::vector<aggregate<int>> ref_p;

        auto v = getV<0>(domain);
        auto RHS=getV<1>(domain);
        auto sol = getV<2>(domain);
        auto anasol = getV<3>(domain);
        auto err = getV<4>(domain);
        auto DCPSE_sol=getV<5>(domain);

        // Here fill me

        Box<2, double> up({box.getLow(0) - spacing / 2.0, box.getHigh(1) - spacing / 2.0},
                          {box.getHigh(0) + spacing / 2.0, box.getHigh(1) + spacing / 2.0});

        Box<2, double> down({box.getLow(0) - spacing / 2.0, box.getLow(1) - spacing / 2.0},
                            {box.getHigh(0) + spacing / 2.0, box.getLow(1) + spacing / 2.0});

        Box<2, double> left({box.getLow(0) - spacing / 2.0, box.getLow(1) + spacing / 2.0},
                            {box.getLow(0) + spacing / 2.0, box.getHigh(1) - spacing / 2.0});

        Box<2, double> right({box.getHigh(0) - spacing / 2.0, box.getLow(1) + spacing / 2.0},
                             {box.getHigh(0) + spacing / 2.0, box.getHigh(1) - spacing / 2.0});

        openfpm::vector<Box<2, double>> boxes;
        boxes.add(up);
        boxes.add(down);
        boxes.add(left);
        boxes.add(right);

        // Create a writer and write
        VTKWriter<openfpm::vector<Box<2, double>>, VECTOR_BOX> vtk_box;
        vtk_box.add(boxes);
        vtk_box.write("vtk_box.vtk");


        auto it2 = domain.getDomainIterator();

        while (it2.isNext()) {
            auto p = it2.get();
            Point<2, double> xp = domain.getPos(p);
            //domain.getProp<3>(p)=1+xp[0]*xp[0]+2*xp[1]*xp[1];
            if (up.isInside(xp) == true) {
                up_p.add();
                up_p.last().get<0>() = p.getKey();
                domain.getProp<1>(p) = -2*M_PI*M_PI*sin(M_PI*xp.get(0))*sin(M_PI*xp.get(1));
                domain.getProp<3>(p) = sin(M_PI*xp.get(0))*sin(M_PI*xp.get(1));
            } else if (down.isInside(xp) == true) {
                dw_p.add();
                dw_p.last().get<0>() = p.getKey();
                domain.getProp<1>(p) =  -2*M_PI*M_PI*sin(M_PI*xp.get(0))*sin(M_PI*xp.get(1));
                domain.getProp<3>(p) = sin(M_PI*xp.get(0))*sin(M_PI*xp.get(1));

            } else if (left.isInside(xp) == true) {
                l_p.add();
                l_p.last().get<0>() = p.getKey();
                domain.getProp<1>(p) =  -2*M_PI*M_PI*sin(M_PI*xp.get(0))*sin(M_PI*xp.get(1));
                domain.getProp<3>(p) = sin(M_PI*xp.get(0))*sin(M_PI*xp.get(1));

            } else if (right.isInside(xp) == true) {
                r_p.add();
                r_p.last().get<0>() = p.getKey();
                domain.getProp<1>(p) =  -2*M_PI*M_PI*sin(M_PI*xp.get(0))*sin(M_PI*xp.get(1));
                domain.getProp<3>(p) = sin(M_PI*xp.get(0))*sin(M_PI*xp.get(1));

            } else {
                bulk.add();
                bulk.last().get<0>() = p.getKey();
                domain.getProp<1>(p) =  -2*M_PI*M_PI*sin(M_PI*xp.get(0))*sin(M_PI*xp.get(1));
                domain.getProp<3>(p) = sin(M_PI*xp.get(0))*sin(M_PI*xp.get(1));
            }
            ++it2;
        }
        DCPSE_scheme<equations,decltype(domain)> Solver( domain);
        auto Poisson = Lap(v);
        auto D_x = Dx(v);
        auto D_y = Dy(v);
        Solver.impose(Poisson, bulk, prop_id<1>());
        Solver.impose(D_y, up_p, 0);
        Solver.impose(D_x, r_p, 0);
        Solver.impose(v, dw_p, 0);
        Solver.impose(v, l_p, 0);
        Solver.solve(sol);
        DCPSE_sol=Lap(sol);
        double worst1 = 0.0;

        v=abs(DCPSE_sol-RHS);

        for(int j=0;j<bulk.size();j++)
        {   auto p=bulk.get<0>(j);
            if (fabs(domain.getProp<3>(p) - domain.getProp<2>(p)) >= worst1) {
                worst1 = fabs(domain.getProp<3>(p) - domain.getProp<2>(p));
            }
            domain.getProp<4>(p) = fabs(domain.getProp<3>(p) - domain.getProp<2>(p));

        }
        std::cout << "Maximum Analytic Error: " << worst1 << std::endl;

        domain.write("Robin_anasol");
    }
    ////////////////////////////////////////////////////////////////////////////////////////////////////////////////////////

    ////////////////////////////////////////////////////////////////////////////////////////////////////////////////////////
    BOOST_AUTO_TEST_CASE(dcpse_poisson_Dirichlet_anal) {
//  int rank;
//  MPI_Comm_rank(MPI_COMM_WORLD, &rank);
        const size_t sz[2] = {81,81};
        Box<2, double> box({0, 0}, {1, 1});
        size_t bc[2] = {NON_PERIODIC, NON_PERIODIC};
        double spacing = box.getHigh(0) / (sz[0] - 1);
        Ghost<2, double> ghost(spacing * 3);
        double rCut = 2.0 * spacing;
        BOOST_TEST_MESSAGE("Init vector_dist...");

        vector_dist<2, double, aggregate<double,double,double,double,double,double>> domain(0, box, bc, ghost);


        //Init_DCPSE(domain)
        BOOST_TEST_MESSAGE("Init domain...");

        auto it = domain.getGridIterator(sz);
        while (it.isNext()) {
            domain.add();

            auto key = it.get();
            double x = key.get(0) * it.getSpacing(0);
            domain.getLastPos()[0] = x;
            double y = key.get(1) * it.getSpacing(1);
            domain.getLastPos()[1] = y;

            ++it;
        }
        BOOST_TEST_MESSAGE("Sync domain across processors...");

        domain.map();
        domain.ghost_get<0>();

        Derivative_x Dx(domain, 2, rCut,2);
        Derivative_y Dy(domain, 2, rCut,2);
        //Gradient Grad(domain, 2, rCut);
        Laplacian Lap(domain, 2, rCut, 2);
        //Advection Adv(domain, 3, rCut, 3);
        //Solver Sol_Lap(Lap),Sol_Dx(Dx);

        openfpm::vector<aggregate<int>> bulk;
        openfpm::vector<aggregate<int>> up_p;
        openfpm::vector<aggregate<int>> dw_p;
        openfpm::vector<aggregate<int>> l_p;
        openfpm::vector<aggregate<int>> r_p;
        openfpm::vector<aggregate<int>> ref_p;

        auto v = getV<0>(domain);
        auto RHS=getV<1>(domain);
        auto sol = getV<2>(domain);
        auto anasol = getV<3>(domain);
        auto err = getV<4>(domain);
        auto DCPSE_sol=getV<5>(domain);

        // Here fill me

        Box<2, double> up({box.getLow(0) - spacing / 2.0, box.getHigh(1) - spacing / 2.0},
                          {box.getHigh(0) + spacing / 2.0, box.getHigh(1) + spacing / 2.0});

        Box<2, double> down({box.getLow(0) - spacing / 2.0, box.getLow(1) - spacing / 2.0},
                            {box.getHigh(0) + spacing / 2.0, box.getLow(1) + spacing / 2.0});

        Box<2, double> left({box.getLow(0) - spacing / 2.0, box.getLow(1) + spacing / 2.0},
                            {box.getLow(0) + spacing / 2.0, box.getHigh(1) - spacing / 2.0});

        Box<2, double> right({box.getHigh(0) - spacing / 2.0, box.getLow(1) + spacing / 2.0},
                             {box.getHigh(0) + spacing / 2.0, box.getHigh(1) - spacing / 2.0});

        openfpm::vector<Box<2, double>> boxes;
        boxes.add(up);
        boxes.add(down);
        boxes.add(left);
        boxes.add(right);

        // Create a writer and write
        VTKWriter<openfpm::vector<Box<2, double>>, VECTOR_BOX> vtk_box;
        vtk_box.add(boxes);
        vtk_box.write("vtk_box.vtk");


        auto it2 = domain.getDomainIterator();

        while (it2.isNext()) {
            auto p = it2.get();
            Point<2, double> xp = domain.getPos(p);
            //domain.getProp<3>(p)=1+xp[0]*xp[0]+2*xp[1]*xp[1];
            if (up.isInside(xp) == true) {
                up_p.add();
                up_p.last().get<0>() = p.getKey();
                domain.getProp<1>(p) = -2*M_PI*M_PI*sin(M_PI*xp.get(0))*sin(M_PI*xp.get(1));
                domain.getProp<3>(p) = sin(M_PI*xp.get(0))*sin(M_PI*xp.get(1));
            } else if (down.isInside(xp) == true) {
                dw_p.add();
                dw_p.last().get<0>() = p.getKey();
                domain.getProp<1>(p) =  -2*M_PI*M_PI*sin(M_PI*xp.get(0))*sin(M_PI*xp.get(1));
                domain.getProp<3>(p) = sin(M_PI*xp.get(0))*sin(M_PI*xp.get(1));

            } else if (left.isInside(xp) == true) {
                l_p.add();
                l_p.last().get<0>() = p.getKey();
                domain.getProp<1>(p) =  -2*M_PI*M_PI*sin(M_PI*xp.get(0))*sin(M_PI*xp.get(1));
                domain.getProp<3>(p) = sin(M_PI*xp.get(0))*sin(M_PI*xp.get(1));

            } else if (right.isInside(xp) == true) {
                r_p.add();
                r_p.last().get<0>() = p.getKey();
                domain.getProp<1>(p) =  -2*M_PI*M_PI*sin(M_PI*xp.get(0))*sin(M_PI*xp.get(1));
                domain.getProp<3>(p) = sin(M_PI*xp.get(0))*sin(M_PI*xp.get(1));

            } else {
                bulk.add();
                bulk.last().get<0>() = p.getKey();
                domain.getProp<1>(p) =  -2*M_PI*M_PI*sin(M_PI*xp.get(0))*sin(M_PI*xp.get(1));
                domain.getProp<3>(p) = sin(M_PI*xp.get(0))*sin(M_PI*xp.get(1));
            }
            ++it2;
        }
        DCPSE_scheme<equations,decltype(domain)> Solver( domain);
        auto Poisson = Lap(v);
        auto D_x = Dx(v);
        auto D_y = Dy(v);
        Solver.impose(Poisson, bulk, prop_id<1>());
        Solver.impose(v, up_p, 0);
        Solver.impose(v, r_p, 0);
        Solver.impose(v, dw_p, 0);
        Solver.impose(v, l_p, 0);
        Solver.solve(sol);
        DCPSE_sol=Lap(sol);
        double worst1 = 0.0;

        v=abs(DCPSE_sol-RHS);

        for(int j=0;j<bulk.size();j++)
        {   auto p=bulk.get<0>(j);
            if (fabs(domain.getProp<3>(p) - domain.getProp<2>(p)) >= worst1) {
                worst1 = fabs(domain.getProp<3>(p) - domain.getProp<2>(p));
            }
            domain.getProp<4>(p) = fabs(domain.getProp<3>(p) - domain.getProp<2>(p));

        }
        std::cout << "Maximum Analytic Error: " << worst1 << std::endl;

        domain.write("Dirichlet_anasol");
    }
    ////////////////////////////////////////////////////////////////////////////////////////////////////////////////////////

    BOOST_AUTO_TEST_CASE(dcpse_poisson_Periodic) {
        //https://fenicsproject.org/docs/dolfin/1.4.0/python/demo/documented/periodic/python/documentation.html
        //  int rank;
        //  MPI_Comm_rank(MPI_COMM_WORLD, &rank);
        const size_t sz[2] = {31,31};
        Box<2, double> box({0, 0}, {1.0, 1.0});
        size_t bc[2] = {PERIODIC, NON_PERIODIC};
        double spacing = box.getHigh(0) / (sz[0] - 1);
        Ghost<2, double> ghost(spacing * 3.1);
//        double rCut = 2.0 * spacing;
        BOOST_TEST_MESSAGE("Init vector_dist...");

        vector_dist<2, double, aggregate<double,double,double,double,double,VectorS<2, double>>> domain(0, box, bc, ghost);

        //Init_DCPSE(domain)
        BOOST_TEST_MESSAGE("Init domain...");

        auto it = domain.getGridIterator(sz);
        while (it.isNext()) {
            domain.add();

            auto key = it.get();
            double x = key.get(0) * it.getSpacing(0);
            domain.getLastPos()[0] = x;
            double y = key.get(1) * it.getSpacing(1)*0.99999;
            domain.getLastPos()[1] = y;

            ++it;
        }
        BOOST_TEST_MESSAGE("Sync domain across processors...");

        domain.map();
        domain.ghost_get<0>();


        Laplacian Lap(domain, 2, 3.1*spacing, 1.9, support_options::RADIUS);

<<<<<<< HEAD
        DCPSE_scheme<equationsp,decltype(domain)> Solver(2 * rCut, domain);
=======
        DCPSE_scheme<equations,decltype(domain)> Solver( domain);
>>>>>>> 075783c4

        openfpm::vector<aggregate<int>> bulk;
        openfpm::vector<aggregate<int>> up_p;
        openfpm::vector<aggregate<int>> dw_p;
        openfpm::vector<aggregate<int>> l_p;
        openfpm::vector<aggregate<int>> r_p;

        auto v = getV<0>(domain);
        auto RHS=getV<1>(domain);
        auto sol = getV<2>(domain);
        auto anasol = getV<3>(domain);
        auto err = getV<4>(domain);
        auto u = getV<5>(domain);

        // Here fill me

        Box<2, double> up({box.getLow(0) - spacing / 2.0, box.getHigh(1) - spacing / 2.0},
                          {box.getHigh(0) + spacing / 2.0, box.getHigh(1) + spacing / 2.0});

        Box<2, double> down({box.getLow(0) - spacing / 2.0, box.getLow(1) - spacing / 2.0},
                            {box.getHigh(0) + spacing / 2.0, box.getLow(1) + spacing / 2.0});

        Box<2, double> left({box.getLow(0) - spacing / 2.0, box.getLow(1) + spacing / 2.0},
                            {box.getLow(0) + spacing / 2.0, box.getHigh(1) - spacing / 2.0});

        Box<2, double> right({box.getHigh(0) - spacing / 2.0, box.getLow(1) + spacing / 2.0},
                             {box.getHigh(0) + spacing / 2.0, box.getHigh(1) - spacing / 2.0});

        openfpm::vector<Box<2, double>> boxes;
        boxes.add(up);
        boxes.add(down);
        boxes.add(left);
        boxes.add(right);

        // Create a writer and write
        VTKWriter<openfpm::vector<Box<2, double>>, VECTOR_BOX> vtk_box;
        vtk_box.add(boxes);
        vtk_box.write("vtk_box.vtk");


        auto it2 = domain.getDomainIterator();

        while (it2.isNext()) {
            auto p = it2.get();
            Point<2, double> xp = domain.getPos(p);
            //domain.getProp<3>(p)=1+xp[0]*xp[0]+2*xp[1]*xp[1];
            if (up.isInside(xp) == true) {
                up_p.add();
                up_p.last().get<0>() = p.getKey();
                domain.getProp<1>(p) =  0;
            } else if (down.isInside(xp) == true) {
                dw_p.add();
                dw_p.last().get<0>() = p.getKey();
                domain.getProp<1>(p) =  0;
            } else {
                bulk.add();
                bulk.last().get<0>() = p.getKey();
                domain.getProp<1>(p) = xp.get(0)*sin(5*M_PI*xp.get(1))+exp(-((xp.get(0)-0.5)*(xp.get(0)-0.5)+(xp.get(1)-0.5)*(xp.get(1)-0.5))/0.02);
            }

            ++it2;
        }

        domain.ghost_get<1>();
        auto Poisson = -Lap(v);
        Solver.impose(Poisson, bulk, prop_id<1>());
        Solver.impose(v, up_p, 0);
        Solver.impose(v, dw_p, 0);
        Solver.solve(v);

        domain.ghost_get<0>();
        anasol=-Lap(v);
        double worst1 = 0.0;

        for(int j=0;j<bulk.size();j++)
        {   auto p=bulk.get<0>(j);
            if (fabs(domain.getProp<3>(p) - domain.getProp<1>(p)) >= worst1) {
                worst1 = fabs(domain.getProp<3>(p) - domain.getProp<1>(p));
            }
            domain.getProp<4>(p) = fabs(domain.getProp<1>(p) - domain.getProp<3>(p));

        }
        std::cout << "Maximum Auto Error: " << worst1 << std::endl;

        domain.write("Poisson_Periodic");
    }
    ////////////////////////////////////////////////////////////////////////////////////////////////////////////////////////

    BOOST_AUTO_TEST_CASE(dcpse_poisson_Robin) {
        //http://e6.ijs.si/medusa/wiki/index.php/Poisson%27s_equation#Full_Neumann_boundary_conditions
//  int rank;
//  MPI_Comm_rank(MPI_COMM_WORLD, &rank);
        const size_t sz[2] = {150,150};
        Box<2, double> box({0, 0}, {1.0, 1.0});
        size_t bc[2] = {NON_PERIODIC, NON_PERIODIC};
        double spacing = box.getHigh(0) / (sz[0] - 1);
        Ghost<2, double> ghost(spacing * 3);
        double rCut = 2.0 * spacing;
        BOOST_TEST_MESSAGE("Init vector_dist...");

        vector_dist<2, double, aggregate<double,double,double,double,double,VectorS<2, double>>> domain(0, box, bc, ghost);


        //Init_DCPSE(domain)
        BOOST_TEST_MESSAGE("Init domain...");

        auto it = domain.getGridIterator(sz);
        while (it.isNext()) {
            domain.add();

            auto key = it.get();
            double x = key.get(0) * it.getSpacing(0);
            domain.getLastPos()[0] = x;
            double y = key.get(1) * it.getSpacing(1);
            domain.getLastPos()[1] = y;

            ++it;
        }
        BOOST_TEST_MESSAGE("Sync domain across processors...");

        domain.map();
        domain.ghost_get<0>();

        //Derivative_x Dx(domain, 2, rCut,2);
        Derivative_y Dy(domain, 2, rCut,2);
        //Gradient Grad(domain, 2, rCut);
        Laplacian Lap(domain, 2, rCut, 3);
        //Advection Adv(domain, 3, rCut, 3);
        //Solver Sol_Lap(Lap),Sol_Dx(Dx);
        //DCPSE_scheme<equations,decltype(domain)> Solver( domain);
        DCPSE_scheme<equations,decltype(domain)> Solver( domain);

        openfpm::vector<aggregate<int>> bulk;
        openfpm::vector<aggregate<int>> up_p;
        openfpm::vector<aggregate<int>> dw_p;
        openfpm::vector<aggregate<int>> l_p;
        openfpm::vector<aggregate<int>> r_p;

        auto v = getV<0>(domain);
        //auto RHS=getV<1>(domain);
        auto sol = getV<2>(domain);
        auto anasol = getV<3>(domain);
        auto err = getV<4>(domain);
        auto u = getV<5>(domain);

        // Here fill me

        Box<2, double> up({box.getLow(0) - spacing / 2.0, box.getHigh(1) - spacing / 2.0},
                          {box.getHigh(0) + spacing / 2.0, box.getHigh(1) + spacing / 2.0});

        Box<2, double> down({box.getLow(0) - spacing / 2.0, box.getLow(1) - spacing / 2.0},
                            {box.getHigh(0) + spacing / 2.0, box.getLow(1) + spacing / 2.0});

        Box<2, double> left({box.getLow(0) - spacing / 2.0, box.getLow(1) + spacing / 2.0},
                            {box.getLow(0) + spacing / 2.0, box.getHigh(1) - spacing / 2.0});

        Box<2, double> right({box.getHigh(0) - spacing / 2.0, box.getLow(1) + spacing / 2.0},
                             {box.getHigh(0) + spacing / 2.0, box.getHigh(1) - spacing / 2.0});

        openfpm::vector<Box<2, double>> boxes;
        boxes.add(up);
        boxes.add(down);
        boxes.add(left);
        boxes.add(right);

        // Create a writer and write
        VTKWriter<openfpm::vector<Box<2, double>>, VECTOR_BOX> vtk_box;
        vtk_box.add(boxes);
        vtk_box.write("vtk_box.vtk");


        auto it2 = domain.getDomainIterator();

        while (it2.isNext()) {
            auto p = it2.get();
            Point<2, double> xp = domain.getPos(p);
            //domain.getProp<3>(p)=1+xp[0]*xp[0]+2*xp[1]*xp[1];
            if (up.isInside(xp) == true) {
                up_p.add();
                up_p.last().get<0>() = p.getKey();
                domain.getProp<1>(p) =  sin(5.0*xp.get(0));
            } else if (down.isInside(xp) == true) {
                dw_p.add();
                dw_p.last().get<0>() = p.getKey();
                domain.getProp<1>(p) =  sin(5.0*xp.get(0));
            } else if (left.isInside(xp) == true) {
                l_p.add();
                l_p.last().get<0>() = p.getKey();
                domain.getProp<1>(p) =  sin(5.0*xp.get(0));
            } else if (right.isInside(xp) == true) {
                r_p.add();
                r_p.last().get<0>() = p.getKey();
                domain.getProp<1>(p) =  sin(5.0*xp.get(0));
            } else {
                bulk.add();
                bulk.last().get<0>() = p.getKey();
                domain.getProp<1>(p) =  -10.0*exp(-((xp.get(0)-0.5)*(xp.get(0)-0.5)+(xp.get(1)-0.5)*(xp.get(1)-0.5))/0.02);
            }

            ++it2;
        }


        auto Poisson = Lap(v);
        //auto D_x = Dx(v);
        auto D_y = Dy(v);
        Solver.impose(Poisson, bulk, prop_id<1>());
        Solver.impose(D_y, up_p, prop_id<1>());
        Solver.impose(-D_y, dw_p, prop_id<1>());
        Solver.impose(v, l_p, 0);
        Solver.impose(v, r_p, 0);
        Solver.solve(sol);
        anasol=Lap(sol);
        double worst1 = 0.0;

        for(int j=0;j<bulk.size();j++)
        {   auto p=bulk.get<0>(j);
            if (fabs(domain.getProp<3>(p) - domain.getProp<1>(p)) >= worst1) {
                worst1 = fabs(domain.getProp<3>(p) - domain.getProp<1>(p));
            }
            domain.getProp<4>(p) = fabs(domain.getProp<1>(p) - domain.getProp<3>(p));

        }
        std::cout << "Maximum Auto Error: " << worst1 << std::endl;

        domain.write("Mixed");
    }
    ////////////////////////////////////////////////////////////////////////////////////////////////////////////////////////

    ////////////////////////////////////////////////////////////////////////////////////////////////////////////////////////


    BOOST_AUTO_TEST_CASE(dcpse_poisson_Neumann) {
    //https://fenicsproject.org/docs/dolfin/1.4.0/python/demo/documented/neumann-poisson/python/documentation.html
//  int rank;
//  MPI_Comm_rank(MPI_COMM_WORLD, &rank);
        const size_t sz[2] = {81,81};
        Box<2, double> box({0, 0}, {1.0, 1.0});
        size_t bc[2] = {NON_PERIODIC, NON_PERIODIC};
        double spacing = box.getHigh(0) / (sz[0] - 1);
        Ghost<2, double> ghost(spacing * 3);
        double rCut = 0.5 * spacing;
        BOOST_TEST_MESSAGE("Init vector_dist...");

        vector_dist<2, double, aggregate<double,double,double,double,double>> domain(0, box, bc, ghost);


        //Init_DCPSE(domain)
        BOOST_TEST_MESSAGE("Init domain...");

        auto it = domain.getGridIterator(sz);
        while (it.isNext()) {
            domain.add();

            auto key = it.get();
            double x = key.get(0) * it.getSpacing(0);
            domain.getLastPos()[0] = x;
            double y = key.get(1) * it.getSpacing(1);
            domain.getLastPos()[1] = y;

            ++it;
        }
        BOOST_TEST_MESSAGE("Sync domain across processors...");

        domain.map();
        domain.ghost_get<0>();

        Derivative_x Dx(domain, 2, rCut,2);
        Derivative_y Dy(domain, 2, rCut,2);
        //Gradient Grad(domain, 2, rCut);
        Laplacian Lap(domain, 3, rCut, 2);
        //Advection Adv(domain, 3, rCut, 3);
        //Solver Sol_Lap(Lap),Sol_Dx(Dx);
        //DCPSE_scheme<equations,decltype(domain)> Solver( domain);
        DCPSE_scheme<equations,decltype(domain)> Solver( domain,options_solver::LAGRANGE_MULTIPLIER);

        openfpm::vector<aggregate<int>> bulk;
        openfpm::vector<aggregate<int>> up_p;
        openfpm::vector<aggregate<int>> dw_p;
        openfpm::vector<aggregate<int>> l_p;
        openfpm::vector<aggregate<int>> r_p;

        auto v = getV<0>(domain);
        //auto RHS=getV<1>(domain);
        auto sol = getV<2>(domain);
        auto anasol = getV<3>(domain);
        auto err = getV<4>(domain);

        // Here fill me

        Box<2, double> up({box.getLow(0) - spacing / 2.0, box.getHigh(1) - spacing / 2.0},
                          {box.getHigh(0) + spacing / 2.0, box.getHigh(1) + spacing / 2.0});

        Box<2, double> down({box.getLow(0) - spacing / 2.0, box.getLow(1) - spacing / 2.0},
                            {box.getHigh(0) + spacing / 2.0, box.getLow(1) + spacing / 2.0});

        Box<2, double> left({box.getLow(0) - spacing / 2.0, box.getLow(1) + spacing / 2.0},
                            {box.getLow(0) + spacing / 2.0, box.getHigh(1) - spacing / 2.0});

        Box<2, double> right({box.getHigh(0) - spacing / 2.0, box.getLow(1) + spacing / 2.0},
                             {box.getHigh(0) + spacing / 2.0, box.getHigh(1) - spacing / 2.0});

        openfpm::vector<Box<2, double>> boxes;
        boxes.add(up);
        boxes.add(down);
        boxes.add(left);
        boxes.add(right);

        // Create a writer and write
        VTKWriter<openfpm::vector<Box<2, double>>, VECTOR_BOX> vtk_box;
        vtk_box.add(boxes);
        vtk_box.write("vtk_box.vtk");


        auto it2 = domain.getDomainIterator();

        while (it2.isNext()) {
            auto p = it2.get();
            Point<2, double> xp = domain.getPos(p);
            //domain.getProp<3>(p)=1+xp[0]*xp[0]+2*xp[1]*xp[1];
            if (up.isInside(xp) == true) {
                up_p.add();
                up_p.last().get<0>() = p.getKey();
                domain.getProp<1>(p) =  sin(5*xp.get(0));
            } else if (down.isInside(xp) == true) {
                dw_p.add();
                dw_p.last().get<0>() = p.getKey();
                domain.getProp<1>(p) =  sin(5*xp.get(0));
            } else if (left.isInside(xp) == true) {
                l_p.add();
                l_p.last().get<0>() = p.getKey();
                domain.getProp<1>(p) =  sin(5*xp.get(0));
            } else if (right.isInside(xp) == true) {
                r_p.add();
                r_p.last().get<0>() = p.getKey();
                domain.getProp<1>(p) =  sin(5*xp.get(0));
            } else {
                bulk.add();
                bulk.last().get<0>() = p.getKey();
                domain.getProp<1>(p) =  -10*exp(-((xp.get(0)-0.5)*(xp.get(0)-0.5)+(xp.get(1)-0.5)*(xp.get(1)-0.5))/0.02);
            }

            ++it2;
        }


        auto Poisson = -Lap(v);
        auto D_x = Dx(v);
        auto D_y = Dy(v);
        Solver.impose(Poisson, bulk, prop_id<1>());
        Solver.impose(D_y, up_p, prop_id<1>());
        Solver.impose(-D_y, dw_p, prop_id<1>());
        Solver.impose(-D_x, l_p, prop_id<1>());
        Solver.impose(D_x, r_p, prop_id<1>());
        Solver.solve(sol);
        anasol=-Lap(sol);
        double worst1 = 0.0;

        for(int j=0;j<bulk.size();j++)
        {   auto p=bulk.get<0>(j);
            if (fabs(domain.getProp<3>(p) - domain.getProp<1>(p)) >= worst1) {
                worst1 = fabs(domain.getProp<3>(p) - domain.getProp<1>(p));
            }
            domain.getProp<4>(p) = fabs(domain.getProp<1>(p) - domain.getProp<3>(p));

        }
        std::cout << "Maximum Auto Error: " << worst1 << std::endl;

        domain.write("Neumann");
    }
    ////////////////////////////////////////////////////////////////////////////////////////////////////////////////////////


    BOOST_AUTO_TEST_CASE(dcpse_op_solver) {
//  int rank;
//  MPI_Comm_rank(MPI_COMM_WORLD, &rank);
        const size_t sz[2] = {31, 31};
        Box<2, double> box({0, 0}, {1.0, 1.0});
        size_t bc[2] = {NON_PERIODIC, NON_PERIODIC};
        double spacing = box.getHigh(0) / (sz[0] - 1);
        Ghost<2, double> ghost(spacing * 3);
        double rCut = 2.0 * spacing;
        BOOST_TEST_MESSAGE("Init vector_dist...");

        vector_dist<2, double, aggregate<double,double,double,double>> domain(0, box, bc, ghost);


        //Init_DCPSE(domain)
        BOOST_TEST_MESSAGE("Init domain...");

        auto it = domain.getGridIterator(sz);
        while (it.isNext()) {
            domain.add();

            auto key = it.get();
            double x = key.get(0) * it.getSpacing(0);
            domain.getLastPos()[0] = x;
            double y = key.get(1) * it.getSpacing(1);
            domain.getLastPos()[1] = y;

            ++it;
        }
        BOOST_TEST_MESSAGE("Sync domain across processors...");

        domain.map();
        domain.ghost_get<0>();

        //Derivative_x Dx(domain, 2, rCut);
        //Derivative_y Dy(domain, 2, rCut);
        //Gradient Grad(domain, 2, rCut);
        Laplacian Lap(domain, 2, rCut, 2);
        //Advection Adv(domain, 3, rCut, 3);
        //Solver Sol_Lap(Lap),Sol_Dx(Dx);
        DCPSE_scheme<equations,decltype(domain)> Solver( domain);

        openfpm::vector<aggregate<int>> bulk;
        openfpm::vector<aggregate<int>> up_p;
        openfpm::vector<aggregate<int>> dw_p;
        openfpm::vector<aggregate<int>> l_p;
        openfpm::vector<aggregate<int>> r_p;

        auto v = getV<0>(domain);
        auto sol = getV<2>(domain);
        auto anasol = getV<3>(domain);

        // Here fill me

        Box<2, double> up({box.getLow(0) - spacing / 2.0, box.getHigh(1) - spacing / 2.0},
                          {box.getHigh(0) + spacing / 2.0, box.getHigh(1) + spacing / 2.0});

        Box<2, double> up_d({box.getLow(0) - spacing / 2.0, box.getHigh(1) - 8*spacing / 2.0},
                          {box.getHigh(0) + spacing / 2.0, box.getHigh(1) - 6*spacing / 2.0});

        Box<2, double> down({box.getLow(0) - spacing / 2.0, box.getLow(1) - spacing / 2.0},
                            {box.getHigh(0) + spacing / 2.0, box.getLow(1) + spacing / 2.0});

        Box<2, double> down_u({box.getLow(0) - spacing / 2.0, box.getLow(1) + 3*spacing / 2.0},
                            {box.getHigh(0) + spacing / 2.0, box.getLow(1) + 4*spacing / 2.0});

        Box<2, double> left({box.getLow(0) - spacing / 2.0, box.getLow(1) + spacing / 2.0},
                            {box.getLow(0) + spacing / 2.0, box.getHigh(1) - spacing / 2.0});

        Box<2, double> left_r({box.getLow(0) - spacing / 2.0, box.getLow(1) + spacing / 2.0},
                            {box.getLow(0) + spacing / 2.0, box.getHigh(1) - spacing / 2.0});

        Box<2, double> right({box.getHigh(0) - spacing / 2.0, box.getLow(1) + spacing / 2.0},
                             {box.getHigh(0) + spacing / 2.0, box.getHigh(1) - spacing / 2.0});

        Box<2, double> right_l({box.getHigh(0) - spacing / 2.0, box.getLow(1) + spacing / 2.0},
                             {box.getHigh(0) + spacing / 2.0, box.getHigh(1) - spacing / 2.0});


        openfpm::vector<Box<2, double>> boxes;
        boxes.add(up);
        boxes.add(up_d);
        boxes.add(down);
        boxes.add(down_u);
        boxes.add(left);
        boxes.add(left_r);
        boxes.add(right);
        boxes.add(right_l);

        // Create a writer and write
        VTKWriter<openfpm::vector<Box<2, double>>, VECTOR_BOX> vtk_box;
        vtk_box.add(boxes);
        vtk_box.write("vtk_box.vtk");

        auto it2 = domain.getDomainIterator();

        while (it2.isNext()) {
            auto p = it2.get();
            Point<2, double> xp = domain.getPos(p);
            domain.getProp<2>(p)=1+xp[0]*xp[0]+2*xp[1]*xp[1];
            if (up.isInside(xp) == true) {
                up_p.add();
                up_p.last().get<0>() = p.getKey();
                domain.getProp<1>(p) =  3 + xp.get(0)*xp.get(0);
            } else if (down.isInside(xp) == true) {
                dw_p.add();
                dw_p.last().get<0>() = p.getKey();
                domain.getProp<1>(p) =  1 + xp.get(0)*xp.get(0);
            } else if (left.isInside(xp) == true) {
                l_p.add();
                l_p.last().get<0>() = p.getKey();
                domain.getProp<1>(p) =  1 + 2*xp.get(1)*xp.get(1);
            } else if (right.isInside(xp) == true) {
                r_p.add();
                r_p.last().get<0>() = p.getKey();
                domain.getProp<1>(p) =  2 + 2*xp.get(1)*xp.get(1);
            } else {
                bulk.add();
                bulk.last().get<0>() = p.getKey();
            }


            ++it2;
        }

//        bulk;
//        boundaries1;
//        boundaries2;

        auto eq1 = Lap(v);
        //auto flux = Dx(v) + v;



        Solver.impose(eq1, bulk, 6);
        Solver.impose(v, up_p, prop_id<1>());
        Solver.impose(v, dw_p, prop_id<1>());
        Solver.impose(v, l_p, prop_id<1>());
        Solver.impose(v, r_p, prop_id<1>());
        Solver.solve(v);
        anasol=Lap(v);

        double worst1 = 0.0;

        it2 = domain.getDomainIterator();

        while (it2.isNext()) {
            auto p = it2.get();
            if (fabs(domain.getProp<0>(p) - domain.getProp<2>(p)) >= worst1) {
                worst1 = fabs(domain.getProp<0>(p) - domain.getProp<2>(p));
            }

            domain.getProp<1>(p) = fabs(domain.getProp<0>(p) - domain.getProp<2>(p));

            ++it2;
        }

        std::cout << "Maximum Error: " << worst1 << std::endl;

        domain.write("particles");
    }
////////////////////////////////////////////////////////////////////////////////////////////////////////////////////////




    BOOST_AUTO_TEST_CASE(dcpse_op_vec) {
//  int rank;
//  MPI_Comm_rank(MPI_COMM_WORLD, &rank);
        size_t edgeSemiSize = 80;
        const size_t sz[2] = {2 * edgeSemiSize, 2 * edgeSemiSize};
        Box<2, double> box({0, 0}, {2 * M_PI, 2 * M_PI});
        size_t bc[2] = {NON_PERIODIC, NON_PERIODIC};
        double spacing[2];
        spacing[0] = 2 * M_PI / (sz[0] - 1);
        spacing[1] = 2 * M_PI / (sz[1] - 1);
        Ghost<2, double> ghost(spacing[0] * 3);
        double rCut = 2.0 * spacing[0];
        BOOST_TEST_MESSAGE("Init vector_dist...");
        double sigma2 = spacing[0] * spacing[1] / (2 * 4);

        vector_dist<2, double, aggregate<double, VectorS<2, double>, VectorS<2, double>, VectorS<2, double>, VectorS<2, double>,double>> domain(
                0, box, bc, ghost);

        //Init_DCPSE(domain)
        BOOST_TEST_MESSAGE("Init domain...");
//            std::random_device rd{};
//            std::mt19937 rng{rd()};
        std::mt19937 rng{6666666};

        std::normal_distribution<> gaussian{0, sigma2};

        auto it = domain.getGridIterator(sz);
        size_t pointId = 0;
        size_t counter = 0;
        double minNormOne = 999;
        while (it.isNext()) {
            domain.add();
            auto key = it.get();
            mem_id k0 = key.get(0);
            double x = k0 * spacing[0];
            domain.getLastPos()[0] = x;//+ gaussian(rng);
            mem_id k1 = key.get(1);
            double y = k1 * spacing[1];
            domain.getLastPos()[1] = y;//+gaussian(rng);
            // Here fill the function value
            domain.template getLastProp<1>()[0] = sin(domain.getLastPos()[0]) + sin(domain.getLastPos()[1]);
            domain.template getLastProp<1>()[1] = cos(domain.getLastPos()[0]) + cos(domain.getLastPos()[1]);
//            domain.template getLastProp<0>() = x * x;
//            domain.template getLastProp<0>() = x;
            // Here fill the validation value for Df/Dx
            domain.template getLastProp<2>()[0] = 0;//cos(domain.getLastPos()[0]);//+cos(domain.getLastPos()[1]);
            domain.template getLastProp<2>()[1] = 0;//-sin(domain.getLastPos()[0]);//+cos(domain.getLastPos()[1]);
            domain.template getLastProp<4>()[0] =
                    cos(domain.getLastPos()[0]) * (sin(domain.getLastPos()[0]) + sin(domain.getLastPos()[1])) +
                    cos(domain.getLastPos()[1]) * (cos(domain.getLastPos()[0]) + cos(domain.getLastPos()[1]));
            domain.template getLastProp<4>()[1] =
                    -sin(domain.getLastPos()[0]) * (sin(domain.getLastPos()[0]) + sin(domain.getLastPos()[1])) -
                    sin(domain.getLastPos()[1]) * (cos(domain.getLastPos()[0]) + cos(domain.getLastPos()[1]));


//            domain.template getLastProp<2>() = 2 * x;
//            domain.template getLastProp<2>() = 1;

            ++counter;
            ++it;
        }
        BOOST_TEST_MESSAGE("Sync domain across processors...");

        domain.map();
        domain.ghost_get<0>();

        //Derivative_x Dx(domain, 2, rCut);
        //Derivative_y Dy(domain, 2, rCut);
        //Gradient Grad(domain, 2, rCut);
        //Laplacian Lap(domain, 2, rCut, 3);
        Advection Adv(domain, 3, rCut, 2);
        auto v = getV<1>(domain);
        auto P = getV<0>(domain);
        auto dv = getV<3>(domain);

//        typedef boost::mpl::int_<std::is_fundamental<point_expression_op<Point<2U, double>, point_expression<double>, Point<2U, double>, 3>>::value>::blabla blabla;

//        std::is_fundamental<decltype(o1.value(key))>

        //vv=Lap(P);
        //dv=Lap(v);//+Dy(P);
        dv = Adv(v, v);//+Dy(P);
        auto it2 = domain.getDomainIterator();

        double worst1 = 0.0;

        while (it2.isNext()) {
            auto p = it2.get();

            //std::cout << "VALS: " << domain.getProp<3>(p)[0] << " " << domain.getProp<4>(p)[0] << std::endl;
            //std::cout << "VALS: " << domain.getProp<3>(p)[1] << " " << domain.getProp<4>(p)[1] << std::endl;

            domain.getProp<0>(p)=std::sqrt((domain.getProp<3>(p)[0] - domain.getProp<4>(p)[0])*(domain.getProp<3>(p)[0] - domain.getProp<4>(p)[0])+(domain.getProp<3>(p)[1] - domain.getProp<4>(p)[1])*(domain.getProp<3>(p)[1] - domain.getProp<4>(p)[1]));

            if (fabs(domain.getProp<3>(p)[0] - domain.getProp<4>(p)[0]) > worst1) {
                worst1 = fabs(domain.getProp<3>(p)[0] - domain.getProp<4>(p)[0]);

            }

            ++it2;
        }

        std::cout << "Maximum Error: " << worst1 << std::endl;

        //Adv.checkMomenta(domain);
        //Adv.DrawKernel<2>(domain,0);

        domain.deleteGhost();
        domain.write("v");

        //std::cout << demangle(typeid(decltype(v)).name()) << "\n";

        //Debug<decltype(expr)> a;

        //typedef decltype(expr)::blabla blabla;

        //auto err = Dx + Dx;
    }
////////////////////////////////////////////////////////////////////////////////////////////////////////////////////////

    BOOST_AUTO_TEST_CASE(dcpse_op_div) {
//  int rank;
//  MPI_Comm_rank(MPI_COMM_WORLD, &rank);
        size_t edgeSemiSize = 80;
        const size_t sz[2] = {2 * edgeSemiSize, 2 * edgeSemiSize};
        Box<2, double> box({0, 0}, {2 * M_PI, 2 * M_PI});
        size_t bc[2] = {NON_PERIODIC, NON_PERIODIC};
        double spacing[2];
        spacing[0] = 2 * M_PI / (sz[0] - 1);
        spacing[1] = 2 * M_PI / (sz[1] - 1);
        Ghost<2, double> ghost(spacing[0] * 3);
        double rCut = 2.0 * spacing[0];
        BOOST_TEST_MESSAGE("Init vector_dist...");
        double sigma2 = spacing[0] * spacing[1] / (2 * 4);

        vector_dist<2, double, aggregate<double, VectorS<2, double>, VectorS<2, double>, VectorS<2, double>, VectorS<2, double>,double,double>> domain(
                0, box, bc, ghost);

        //Init_DCPSE(domain)
        BOOST_TEST_MESSAGE("Init domain...");
//            std::random_device rd{};
//            std::mt19937 rng{rd()};
        std::mt19937 rng{6666666};

        std::normal_distribution<> gaussian{0, sigma2};

        auto it = domain.getGridIterator(sz);
        size_t pointId = 0;
        size_t counter = 0;
        double minNormOne = 999;
        while (it.isNext()) {
            domain.add();
            auto key = it.get();
            mem_id k0 = key.get(0);
            double x = k0 * spacing[0];
            domain.getLastPos()[0] = x;//+ gaussian(rng);
            mem_id k1 = key.get(1);
            double y = k1 * spacing[1];
            domain.getLastPos()[1] = y;//+gaussian(rng);
            // Here fill the function value
            domain.template getLastProp<1>()[0] = sin(domain.getLastPos()[0]) + sin(domain.getLastPos()[1]);
            domain.template getLastProp<1>()[1] = cos(domain.getLastPos()[0]) + cos(domain.getLastPos()[1]);
            domain.template getLastProp<1>()[1] = cos(domain.getLastPos()[0]) + cos(domain.getLastPos()[1]);
            domain.template getLastProp<0>()= cos(domain.getLastPos()[0]) - sin(domain.getLastPos()[1]);

//            domain.template getLastProp<0>() = x * x;
//            domain.template getLastProp<0>() = x;
            // Here fill the validation value for Df/Dx
            domain.template getLastProp<2>()[0] = 0;//cos(domain.getLastPos()[0]);//+cos(domain.getLastPos()[1]);
            domain.template getLastProp<2>()[1] = 0;//-sin(domain.getLastPos()[0]);//+cos(domain.getLastPos()[1]);
            domain.template getLastProp<4>()[0] =
                    cos(domain.getLastPos()[0]) * (sin(domain.getLastPos()[0]) + sin(domain.getLastPos()[1])) +
                    cos(domain.getLastPos()[1]) * (cos(domain.getLastPos()[0]) + cos(domain.getLastPos()[1]));
            domain.template getLastProp<4>()[1] =
                    -sin(domain.getLastPos()[0]) * (sin(domain.getLastPos()[0]) + sin(domain.getLastPos()[1])) -
                    sin(domain.getLastPos()[1]) * (cos(domain.getLastPos()[0]) + cos(domain.getLastPos()[1]));


//            domain.template getLastProp<2>() = 2 * x;
//            domain.template getLastProp<2>() = 1;

            ++counter;
            ++it;
        }
        BOOST_TEST_MESSAGE("Sync domain across processors...");

        domain.map();
        domain.ghost_get<0>();

        //Derivative_x Dx(domain, 2, rCut);
        //Derivative_y Dy(domain, 2, rCut);
        //Gradient Grad(domain, 2, rCut);
        //Laplacian Lap(domain, 2, rCut, 3);
        //Advection Adv(domain, 3, rCut, 2);
        Divergence Div(domain, 2, rCut, 3);
        auto v = getV<1>(domain);
        auto anasol = getV<0>(domain);
        auto div = getV<5>(domain);

//        typedef boost::mpl::int_<std::is_fundamental<point_expression_op<Point<2U, double>, point_expression<double>, Point<2U, double>, 3>>::value>::blabla blabla;

//        std::is_fundamental<decltype(o1.value(key))>

        //vv=Lap(P);
        //dv=Lap(v);//+Dy(P);
        div = Div(v);//+Dy(P);
        auto it2 = domain.getDomainIterator();

        double worst1 = 0.0;

        while (it2.isNext()) {
            auto p = it2.get();

            //std::cout << "VALS: " << domain.getProp<3>(p)[0] << " " << domain.getProp<4>(p)[0] << std::endl;
            //std::cout << "VALS: " << domain.getProp<3>(p)[1] << " " << domain.getProp<4>(p)[1] << std::endl;
            domain.getProp<6>(p)=fabs(domain.getProp<0>(p) - domain.getProp<5>(p));
            //domain.getProp<0>(p)=std::sqrt((domain.getProp<3>(p)[0] - domain.getProp<4>(p)[0])*(domain.getProp<3>(p)[0] - domain.getProp<4>(p)[0])+(domain.getProp<3>(p)[1] - domain.getProp<4>(p)[1])*(domain.getProp<3>(p)[1] - domain.getProp<4>(p)[1]));

            if (fabs(domain.getProp<0>(p) - domain.getProp<5>(p)) > worst1) {
                worst1 = fabs(domain.getProp<0>(p) - domain.getProp<5>(p));

            }
            ++it2;
        }
        std::cout << "Maximum Error: " << worst1 << std::endl;

        //Adv.checkMomenta(domain);
        //Adv.DrawKernel<2>(domain,0);

        domain.deleteGhost();
        domain.write("v");

        //std::cout << demangle(typeid(decltype(v)).name()) << "\n";

        //Debug<decltype(expr)> a;

        //typedef decltype(expr)::blabla blabla;

        //auto err = Dx + Dx;
    }
////////////////////////////////////////////////////////////////////////////////////////////////////////////////////////
    BOOST_AUTO_TEST_CASE(dcpse_op_tests) {
//  int rank;
//  MPI_Comm_rank(MPI_COMM_WORLD, &rank);
        size_t edgeSemiSize = 40;
        const size_t sz[2] = {2 * edgeSemiSize, 2 * edgeSemiSize};
        Box<2, double> box({0, 0}, {2 * M_PI, 2 * M_PI});
        size_t bc[2] = {NON_PERIODIC, NON_PERIODIC};
        double spacing[2];
        spacing[0] = 2 * M_PI / (sz[0] - 1);
        spacing[1] = 2 * M_PI / (sz[1] - 1);
        Ghost<2, double> ghost(spacing[0] * 3);
        double rCut = 2.0 * spacing[0];
        BOOST_TEST_MESSAGE("Init vector_dist...");
        double sigma2 = spacing[0] * spacing[1] / (2 * 4);

        vector_dist<2, double, aggregate<double, double, double, VectorS<2, double>, VectorS<2, double>>> domain(0, box,
                                                                                                                 bc,
                                                                                                                 ghost);

        //Init_DCPSE(domain)
        BOOST_TEST_MESSAGE("Init domain...");
//            std::random_device rd{};
//            std::mt19937 rng{rd()};
        std::mt19937 rng{6666666};

        std::normal_distribution<> gaussian{0, sigma2};

        auto it = domain.getGridIterator(sz);
        size_t pointId = 0;
        size_t counter = 0;
        double minNormOne = 999;
        while (it.isNext()) {
            domain.add();
            auto key = it.get();
            mem_id k0 = key.get(0);
            double x = k0 * spacing[0];
            domain.getLastPos()[0] = x;//+ gaussian(rng);
            mem_id k1 = key.get(1);
            double y = k1 * spacing[1];
            domain.getLastPos()[1] = y;//+gaussian(rng);
            // Here fill the function value
            domain.template getLastProp<0>() = sin(domain.getLastPos()[0]) + sin(domain.getLastPos()[1]);
//            domain.template getLastProp<0>() = x * x;
//            domain.template getLastProp<0>() = x;
            // Here fill the validation value for Df/Dx
            domain.template getLastProp<2>() = cos(domain.getLastPos()[0]) + cos(domain.getLastPos()[1]);
            domain.template getLastProp<4>()[0] = -sin(domain.getLastPos()[0]);
            domain.template getLastProp<4>()[1] = -sin(domain.getLastPos()[1]);


//            domain.template getLastProp<2>() = 2 * x;
//            domain.template getLastProp<2>() = 1;

            ++counter;
            ++it;
        }
        BOOST_TEST_MESSAGE("Sync domain across processors...");

        domain.map();
        domain.ghost_get<0>();

        Derivative_x Dx(domain, 2, rCut);
        Derivative_y Dy(domain, 2, rCut);
        Gradient Grad(domain, 2, rCut);
        Laplacian Lap(domain, 2, rCut);
        auto v = getV<1>(domain);
        auto P = getV<0>(domain);
        auto vv = getV<3>(domain);

        vv = Lap(P);
        v = Dx(P) + Dy(P);
        auto it2 = domain.getDomainIterator();

        double worst = 0.0;

        while (it2.isNext()) {
            auto p = it2.get();

            if (fabs(domain.getProp<1>(p) - domain.getProp<2>(p)) > worst) {
                worst = fabs(domain.getProp<1>(p) - domain.getProp<2>(p));
            }

            ++it2;
        }

        std::cout << "Maximum Error: " << worst << std::endl;

        domain.deleteGhost();
        domain.write("v");

        //std::cout << demangle(typeid(decltype(v)).name()) << "\n";

        //Debug<decltype(expr)> a;

        //typedef decltype(expr)::blabla blabla;

        //auto err = Dx + Dx;
    }

    BOOST_AUTO_TEST_CASE(dcpse_test_diffusion) {
        const size_t sz[2] = {100, 100};
        Box<2, double> box({0, 0}, {1.0, 1.0});
        size_t bc[2] = {NON_PERIODIC, NON_PERIODIC};
        double spacing = box.getHigh(0) / (sz[0] - 1);
        Ghost<2, double> ghost(spacing * 3);
        double rCut = 2.0 * spacing;
        BOOST_TEST_MESSAGE("Init vector_dist...");

        vector_dist<2, double, aggregate<double,double,double[2]>> domain(0, box, bc, ghost);

        //Init_DCPSE(domain)
        BOOST_TEST_MESSAGE("Init domain...");

        auto it = domain.getGridIterator(sz);
        while (it.isNext()) {
            domain.add();

            auto key = it.get();
            double x = key.get(0) * it.getSpacing(0);
            domain.getLastPos()[0] = x;
            double y = key.get(1) * it.getSpacing(1);
            domain.getLastPos()[1] = y;

            ++it;
        }
        BOOST_TEST_MESSAGE("Sync domain across processors...");

        domain.map();
        domain.ghost_get<0>();

        //Derivative_x Dx(domain, 2, rCut);
        //Derivative_y Dy(domain, 2, rCut);
        //Gradient Grad(domain, 2, rCut);
        Laplacian Lap(domain, 2, rCut, 3);
        //Advection Adv(domain, 3, rCut, 3);
        //Solver Sol_Lap(Lap),Sol_Dx(Dx);
        DCPSE_scheme<equations,decltype(domain)> Solver( domain);

        openfpm::vector<aggregate<int>> bulk;
        openfpm::vector<aggregate<int>> up_p;
        openfpm::vector<aggregate<int>> dw_p;
        openfpm::vector<aggregate<int>> l_p;
        openfpm::vector<aggregate<int>> r_p;

        auto v = getV<0>(domain);
        auto dc = getV<1>(domain);
        // Here fill me

        Box<2, double> up({box.getLow(0) - spacing / 2.0, box.getHigh(1) - spacing / 2.0},
                          {box.getHigh(0) + spacing / 2.0, box.getHigh(1) + spacing / 2.0});

        Box<2, double> down({box.getLow(0) - spacing / 2.0, box.getLow(1) - spacing / 2.0},
                            {box.getHigh(0) + spacing / 2.0, box.getLow(1) + spacing / 2.0});

        Box<2, double> left({box.getLow(0) - spacing / 2.0, box.getLow(1) + spacing / 2.0},
                            {box.getLow(0) + spacing / 2.0, box.getHigh(1) - spacing / 2.0});

        Box<2, double> right({box.getHigh(0) - spacing / 2.0, box.getLow(1) + spacing / 2.0},
                             {box.getHigh(0) + spacing / 2.0, box.getHigh(1) - spacing / 2.0});

        openfpm::vector<Box<2, double>> boxes;
        boxes.add(up);
        boxes.add(down);
        boxes.add(left);
        boxes.add(right);

        // Create a writer and write
        //VTKWriter<openfpm::vector<Box<2, double>>, VECTOR_BOX> vtk_box;
        //vtk_box.add(boxes);
        //vtk_box.write("vtk_box.vtk");

        domain.write("Diffusion");

        auto it2 = domain.getDomainIterator();

        while (it2.isNext()) {
            auto p = it2.get();
            Point<2, double> xp = domain.getPos(p);

            if (up.isInside(xp) == true) {
                up_p.add();
                up_p.last().get<0>() = p.getKey();
                domain.getProp<1>(p) =  0;
            } else if (down.isInside(xp) == true) {
                dw_p.add();
                dw_p.last().get<0>() = p.getKey();
                domain.getProp<1>(p) =  0;
            } else if (left.isInside(xp) == true) {
                l_p.add();
                l_p.last().get<0>() = p.getKey();
                domain.getProp<1>(p) = 0;
            } else if (right.isInside(xp) == true) {
                r_p.add();
                r_p.last().get<0>() = p.getKey();
                domain.getProp<1>(p) =  0;
            } else {
                bulk.add();
                bulk.last().get<0>() = p.getKey();
                if(xp[0]==0.5 && xp[1]==0.5)
                    domain.getProp<1>(p) =  0;

            }

            ++it2;
        }


/*        double t=0;
        while (t<2)
        {
            dc=Lap(v);
            t=t+0.1;
            v=dc;
            domain.deleteGhost();
            domain.write("Diffusion");
        }*/

        //auto flux = Dx(v) + v;

    }
////////////////////////////////////////////////////////////////////////////////////////////////////////////////////////
    BOOST_AUTO_TEST_CASE(dcpse_op_test_lap) {
//  int rank;
//  MPI_Comm_rank(MPI_COMM_WORLD, &rank);
        size_t edgeSemiSize = 160;
        const size_t sz[2] = {2 * edgeSemiSize+1, 2 * edgeSemiSize+1};
        Box<2, double> box({0, 0}, {2 * M_PI, 2 * M_PI});
        size_t bc[2] = {NON_PERIODIC, NON_PERIODIC};
        double spacing[2];
        spacing[0] = 2 * M_PI / (sz[0] - 1);
        spacing[1] = 2 * M_PI / (sz[1] - 1);
        Ghost<2, double> ghost(spacing[0] * 3);
        double rCut = 2.0 * spacing[0];
        BOOST_TEST_MESSAGE("Init vector_dist...");
        double sigma2 = spacing[0] * spacing[1] / (2 * 4);

        vector_dist<2, double, aggregate<double, double, double, double, VectorS<2, double>>> domain(0, box,
                                                                                                                 bc,
                                                                                                                 ghost);

        //Init_DCPSE(domain)
        BOOST_TEST_MESSAGE("Init domain...");
//            std::random_device rd{};
//            std::mt19937 rng{rd()};
        std::mt19937 rng{6666666};

        std::normal_distribution<> gaussian{0, sigma2};

        auto it = domain.getGridIterator(sz);
        size_t pointId = 0;
        size_t counter = 0;
        double minNormOne = 999;
        while (it.isNext()) {
            domain.add();
            auto key = it.get();
            mem_id k0 = key.get(0);
            double x = k0 * spacing[0];
            domain.getLastPos()[0] = x;//+ gaussian(rng);
            mem_id k1 = key.get(1);
            double y = k1 * spacing[1];
            domain.getLastPos()[1] = y;//+gaussian(rng);
            // Here fill the function value
            domain.template getLastProp<0>() = sin(domain.getLastPos()[0]) + sin(domain.getLastPos()[1]);
            // Here fill the validation value for Lap
            domain.template getLastProp<1>() = - sin(domain.getLastPos()[0]) - sin(domain.getLastPos()[1]);
            domain.template getLastProp<4>()[0] = -sin(domain.getLastPos()[0]);
            domain.template getLastProp<4>()[1] = -sin(domain.getLastPos()[1]);


//            domain.template getLastProp<2>() = 2 * x;
//            domain.template getLastProp<2>() = 1;

            ++counter;
            ++it;
        }
        BOOST_TEST_MESSAGE("Sync domain across processors...");

        domain.map();
        domain.ghost_get<0>();

        //Derivative_x Dx(domain, 2, rCut);
        //Derivative_y Dy(domain, 2, rCut);
        //Gradient Grad(domain, 2, rCut);
        Laplacian Lap(domain, 2, rCut,1.9);
        auto v = getV<1>(domain);
        auto P = getV<0>(domain);
        auto vv = getV<2>(domain);
        auto errv = getV<3>(domain);



        vv = Lap(P);
        auto it2 = domain.getDomainIterator();

        double worst = 0.0;

        while (it2.isNext()) {
            auto p = it2.get();

            if (fabs(domain.getProp<1>(p) - domain.getProp<2>(p)) > worst) {
                worst = fabs(domain.getProp<1>(p) - domain.getProp<2>(p));
            }

            ++it2;
        }

        std::cout << "Maximum Error: " << worst << std::endl;
        errv=v-vv;
        domain.deleteGhost();
        domain.write("v");

        //std::cout << demangle(typeid(decltype(v)).name()) << "\n";

        //Debug<decltype(expr)> a;

        //typedef decltype(expr)::blabla blabla;

        //auto err = Dx + Dx;
    }

    BOOST_AUTO_TEST_CASE(dcpse_slice) {
        const size_t sz[2] = {31,31};
        Box<2, double> box({0, 0}, {1,1});
        size_t bc[2] = {NON_PERIODIC, NON_PERIODIC};
        double spacing = box.getHigh(0) / (sz[0] - 1);
        Ghost<2, double> ghost(spacing * 3);
        double rCut = 2.0 * spacing;

        vector_dist<2, double, aggregate<double,VectorS<2, double>,double,double[3][3]>> Particles(0, box, bc, ghost);

        auto it = Particles.getGridIterator(sz);
        while (it.isNext()) {
            Particles.add();
            auto key = it.get();
            double x = key.get(0) * it.getSpacing(0);
            Particles.getLastPos()[0] = x;
            double y = key.get(1) * it.getSpacing(1);
            Particles.getLastPos()[1] = y;

            Particles.getLastProp<1>()[0] = sin(x+y);
            Particles.getLastProp<1>()[1] = cos(x+y);

            ++it;
        }

        Particles.map();
        Particles.ghost_get<0>();


        auto P = getV<0>(Particles);
        auto V = getV<1>(Particles);
        auto S = getV<2>(Particles);
        auto Sig = getV<3>(Particles);


        Derivative_x Dx(Particles, 2, rCut,2);

        P = Dx(V[0]);
        S = V[0]*V[0] + V[1]*V[1];

        Sig[0][1] = V[0]*V[0] + V[1]*V[1];
        Sig[1][0] = P;
        Sig[2][2] = 5.0;

        auto it2 = Particles.getDomainIterator();

		double err = 0.0;

		while (it2.isNext())
		{
			auto p = it2.get();

			if (fabs(Particles.getProp<0>(p) - Particles.getProp<1>(p)[1]) >= err )
			{
				err = fabs(Particles.getProp<0>(p) - Particles.getProp<1>(p)[1]);
			}

			if (fabs(Particles.getProp<2>(p) - 1.0) >= err )
			{
				err = fabs(Particles.getProp<2>(p) - 1.0);
			}

			if (fabs(Particles.getProp<3>(p)[0][1] - 1.0) >= err )
			{
				err = fabs(Particles.getProp<3>(p)[0][1] - 1.0);
			}

			if (fabs(Particles.getProp<3>(p)[1][0] - Particles.getProp<1>(p)[1]) >= err )
			{
				err = fabs(Particles.getProp<3>(p)[0][1] - Particles.getProp<1>(p)[1]);
			}

			if (fabs(Particles.getProp<3>(p)[2][2] - 5.0) >= err )
			{
				err = fabs(Particles.getProp<3>(p)[2][2] - 5.0);
			}

			++it2;
		}

        Particles.write("test_out");
    }



    ////////////////////////////////////////////////////////////////////////////////////////////////////////////////////////
    BOOST_AUTO_TEST_CASE(dcpse_slice_solver) {
//  int rank;
//  MPI_Comm_rank(MPI_COMM_WORLD, &rank);
        const size_t sz[2] = {31,31};
        Box<2, double> box({0, 0}, {1, 1});
        size_t bc[2] = {NON_PERIODIC, NON_PERIODIC};
        double spacing = box.getHigh(0) / (sz[0] - 1);
        Ghost<2, double> ghost(spacing * 3);
        double rCut = 2 * spacing;
        BOOST_TEST_MESSAGE("Init vector_dist...");

        vector_dist<2, double, aggregate<VectorS<2, double>,VectorS<2, double>,VectorS<2, double>,VectorS<2, double>,VectorS<2, double>,VectorS<2, double>>> domain(0, box, bc, ghost);


        //Init_DCPSE(domain)
        BOOST_TEST_MESSAGE("Init domain...");

        auto it = domain.getGridIterator(sz);
        while (it.isNext()) {
            domain.add();

            auto key = it.get();
            double x = key.get(0) * it.getSpacing(0);
            domain.getLastPos()[0] = x;
            double y = key.get(1) * it.getSpacing(1);
            domain.getLastPos()[1] = y;

            ++it;
        }
        BOOST_TEST_MESSAGE("Sync domain across processors...");

        domain.map();
        domain.ghost_get<0>();

        Derivative_x Dx(domain, 2, 3.1*spacing,1.9,support_options::RADIUS);
        Derivative_y Dy(domain, 2, 3.1*spacing,1.9,support_options::RADIUS);
        //Gradient Grad(domain, 2, rCut);
        Laplacian Lap(domain, 2, 3.1*spacing,1.9,support_options::RADIUS);
        //Advection Adv(domain, 3, rCut, 3);
        //Solver Sol_Lap(Lap),Sol_Dx(Dx);


        openfpm::vector<aggregate<int>> bulk;
        openfpm::vector<aggregate<int>> up_p;
        openfpm::vector<aggregate<int>> dw_p;
        openfpm::vector<aggregate<int>> l_p;
        openfpm::vector<aggregate<int>> r_p;
        openfpm::vector<aggregate<int>> ref_p;

        auto v = getV<0>(domain);
        auto RHS=getV<1>(domain);
        auto sol = getV<2>(domain);
        auto anasol = getV<3>(domain);
        auto err = getV<4>(domain);
        auto DCPSE_sol=getV<5>(domain);

        // Here fill me

        Box<2, double> up({box.getLow(0) - spacing / 2.0, box.getHigh(1) - spacing / 2.0},
                          {box.getHigh(0) + spacing / 2.0, box.getHigh(1) + spacing / 2.0});

        Box<2, double> down({box.getLow(0) - spacing / 2.0, box.getLow(1) - spacing / 2.0},
                            {box.getHigh(0) + spacing / 2.0, box.getLow(1) + spacing / 2.0});

        Box<2, double> left({box.getLow(0) - spacing / 2.0, box.getLow(1) + spacing / 2.0},
                            {box.getLow(0) + spacing / 2.0, box.getHigh(1) - spacing / 2.0});

        Box<2, double> right({box.getHigh(0) - spacing / 2.0, box.getLow(1) + spacing / 2.0},
                             {box.getHigh(0) + spacing / 2.0, box.getHigh(1) - spacing / 2.0});

        openfpm::vector<Box<2, double>> boxes;
        boxes.add(up);
        boxes.add(down);
        boxes.add(left);
        boxes.add(right);

        // Create a writer and write
        VTKWriter<openfpm::vector<Box<2, double>>, VECTOR_BOX> vtk_box;
        vtk_box.add(boxes);
        vtk_box.write("vtk_box.vtk");


        auto it2 = domain.getDomainIterator();

        while (it2.isNext()) {
            auto p = it2.get();
            Point<2, double> xp = domain.getPos(p);
            if (up.isInside(xp) == true) {
                up_p.add();
                up_p.last().get<0>() = p.getKey();
                domain.getProp<1>(p)[0] = -2*M_PI*M_PI*sin(M_PI*xp.get(0))*sin(M_PI*xp.get(1));
                domain.getProp<3>(p)[0] = sin(M_PI*xp.get(0))*sin(M_PI*xp.get(1));

                domain.getProp<1>(p)[1] = -2*M_PI*M_PI*sin(M_PI*xp.get(0))*sin(M_PI*xp.get(1));
                domain.getProp<3>(p)[1] = sin(M_PI*xp.get(0))*sin(M_PI*xp.get(1));


            } else if (down.isInside(xp) == true) {
                dw_p.add();
                dw_p.last().get<0>() = p.getKey();
                domain.getProp<1>(p)[0] = -2*M_PI*M_PI*sin(M_PI*xp.get(0))*sin(M_PI*xp.get(1));
                domain.getProp<3>(p)[0] = sin(M_PI*xp.get(0))*sin(M_PI*xp.get(1));

                domain.getProp<1>(p)[1] = -2*M_PI*M_PI*sin(M_PI*xp.get(0))*sin(M_PI*xp.get(1));
                domain.getProp<3>(p)[1] = sin(M_PI*xp.get(0))*sin(M_PI*xp.get(1));

            } else if (left.isInside(xp) == true) {
                l_p.add();
                l_p.last().get<0>() = p.getKey();
                domain.getProp<1>(p)[0] = -2*M_PI*M_PI*sin(M_PI*xp.get(0))*sin(M_PI*xp.get(1));
                domain.getProp<3>(p)[0] = sin(M_PI*xp.get(0))*sin(M_PI*xp.get(1));

                domain.getProp<1>(p)[1] = -2*M_PI*M_PI*sin(M_PI*xp.get(0))*sin(M_PI*xp.get(1));
                domain.getProp<3>(p)[1] = sin(M_PI*xp.get(0))*sin(M_PI*xp.get(1));

            } else if (right.isInside(xp) == true) {
                r_p.add();
                r_p.last().get<0>() = p.getKey();
                domain.getProp<1>(p)[0] = -2*M_PI*M_PI*sin(M_PI*xp.get(0))*sin(M_PI*xp.get(1));
                domain.getProp<3>(p)[0] = sin(M_PI*xp.get(0))*sin(M_PI*xp.get(1));

                domain.getProp<1>(p)[1] = -2*M_PI*M_PI*sin(M_PI*xp.get(0))*sin(M_PI*xp.get(1));
                domain.getProp<3>(p)[1] = sin(M_PI*xp.get(0))*sin(M_PI*xp.get(1));

            } else {
                bulk.add();
                bulk.last().get<0>() = p.getKey();
                domain.getProp<1>(p)[0] = -2*M_PI*M_PI*sin(M_PI*xp.get(0))*sin(M_PI*xp.get(1));
                domain.getProp<3>(p)[0] = sin(M_PI*xp.get(0))*sin(M_PI*xp.get(1));

                domain.getProp<1>(p)[1] = -2*M_PI*M_PI*sin(M_PI*xp.get(0))*sin(M_PI*xp.get(1));
                domain.getProp<3>(p)[1] = sin(M_PI*xp.get(0))*sin(M_PI*xp.get(1));
            }
            ++it2;
        }

        eq_id vx,vy;

        vx.setId(0);
        vy.setId(1);

        DCPSE_scheme<equations2d1,decltype(domain)> Solver( domain);
        auto Poisson0 = Lap(v[0]);
        auto Poisson1 = Lap(v[1]);
        //auto D_x = Dx(v[1]);
        //auto D_y = Dy(v[1]);
        Solver.impose(Poisson0, bulk, RHS[0],vx);
        Solver.impose(Poisson1, bulk, RHS[1],vy);
        Solver.impose(v[0], up_p, RHS[0],vx);
        Solver.impose(v[1], up_p, RHS[1],vy);
        Solver.impose(v[0], r_p,  RHS[0],vx);
        Solver.impose(v[1], r_p,  RHS[1],vy);
        Solver.impose(v[0], dw_p, RHS[0],vx);
        Solver.impose(v[1], dw_p, RHS[1],vy);
        Solver.impose(v[0], l_p,  RHS[0],vx);
        Solver.impose(v[1], l_p,  RHS[1],vy);
        Solver.solve(sol[0],sol[1]);
        DCPSE_sol=Lap(sol);
        double worst1 = 0.0;
        double worst2 = 0.0;


        v=sol-RHS;

        for(int j=0;j<bulk.size();j++)
        {   auto p=bulk.get<0>(j);
            if (fabs(domain.getProp<3>(p)[0] - domain.getProp<2>(p)[0]) >= worst1) {
                worst1 = fabs(domain.getProp<3>(p)[0] - domain.getProp<2>(p)[0]);
            }
            domain.getProp<4>(p)[0] = fabs(domain.getProp<3>(p)[0] - domain.getProp<2>(p)[0]);

        }
        for(int j=0;j<bulk.size();j++)
        {   auto p=bulk.get<0>(j);
            if (fabs(domain.getProp<3>(p)[1] - domain.getProp<2>(p)[1]) >= worst2) {
                worst2 = fabs(domain.getProp<3>(p)[1] - domain.getProp<2>(p)[1]);
            }
            domain.getProp<4>(p)[1] = fabs(domain.getProp<3>(p)[1] - domain.getProp<2>(p)[1]);

        }
        std::cout << "Maximum Analytic Error in slice x: " << worst1 << std::endl;
        std::cout << "Maximum Analytic Error in slice y: " << worst2 << std::endl;

        domain.write("Slice_anasol");
    }
    ////////////////////////////////////////////////////////////////////////////////////////////////////////////////////////

BOOST_AUTO_TEST_SUITE_END()

<|MERGE_RESOLUTION|>--- conflicted
+++ resolved
@@ -43,52 +43,6 @@
 };
 
 struct equations2d1 {
-    //! dimensionaly of the equation ( 3D problem ...)
-    static const unsigned int dims = 2;
-    //! number of fields in the system
-    static const unsigned int nvar = 2;
-
-    //! boundary at X and Y
-    static const bool boundary[];
-
-    //! type of space float, double, ...
-    typedef double stype;
-
-    //! type of base particles
-    typedef vector_dist<dims, double, aggregate<double>> b_part;
-
-    //! type of SparseMatrix for the linear solver
-    typedef SparseMatrix<double, int, EIGEN_BASE> SparseMatrix_type;
-
-    //! type of Vector for the linear solver
-    typedef Vector<double> Vector_type;
-};
-
-
-//! Specify the general characteristic of system to solve
-struct equationsp {
-    //! dimensionaly of the equation ( 3D problem ...)
-    static const unsigned int dims = 2;
-    //! number of fields in the system
-    static const unsigned int nvar = 1;
-
-    //! boundary at X and Y
-    static const bool boundary[];
-
-    //! type of space float, double, ...
-    typedef double stype;
-
-    //! type of base particles
-    typedef vector_dist<dims, double, aggregate<double>> b_part;
-
-    //! type of SparseMatrix for the linear solver
-    typedef SparseMatrix<double, int, EIGEN_BASE> SparseMatrix_type;
-
-    //! type of Vector for the linear solver
-    typedef Vector<double> Vector_type;
-};
-
-struct equations2dp {
     //! dimensionaly of the equation ( 3D problem ...)
     static const unsigned int dims = 2;
     //! number of fields in the system
@@ -1373,11 +1327,7 @@
 
         Laplacian Lap(domain, 2, 3.1*spacing, 1.9, support_options::RADIUS);
 
-<<<<<<< HEAD
-        DCPSE_scheme<equationsp,decltype(domain)> Solver(2 * rCut, domain);
-=======
         DCPSE_scheme<equations,decltype(domain)> Solver( domain);
->>>>>>> 075783c4
 
         openfpm::vector<aggregate<int>> bulk;
         openfpm::vector<aggregate<int>> up_p;
