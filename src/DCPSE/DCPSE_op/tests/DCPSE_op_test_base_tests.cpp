--- conflicted
+++ resolved
@@ -518,12 +518,8 @@
         {
             auto p = it2.get();
 
-<<<<<<< HEAD
             // Here we check that P = Dx(V[0]) works   P is Prop 0 = sin(x+y) V[0] = sin(x+y) and V[1] is cos(x+y)
             if (fabs(Particles.getProp<0>(p) - Particles.getProp<1>(p)[1]) >= err1 )
-=======
-           if (fabs(Particles.getProp<0>(p) - Particles.getProp<1>(p)[1])      >= err )
->>>>>>> 0174321c
             {
                 err1 = fabs(Particles.getProp<0>(p) - Particles.getProp<1>(p)[1]);
             }
@@ -541,11 +537,7 @@
             // V[0]*V[0] + V[1]*V[1]+V[2]*V[2] = 2 and
             if (fabs(Particles.getProp<3>(p)[0][1] - Particles.getProp<2>(p)) >= err4 )
             {
-<<<<<<< HEAD
                 err4 = fabs(Particles.getProp<3>(p)[0][1] - Particles.getProp<2>(p));
-=======
-                err = fabs(Particles.getProp<3>(p)[1][0] - Particles.getProp<1>(p)[1]);
->>>>>>> 0174321c
             }
 
             if (fabs(Particles.getProp<3>(p)[2][2] - 5.0) >= err5 )
@@ -556,18 +548,12 @@
             ++it2;
         }
 
-        Particles.write("test_out");
-<<<<<<< HEAD
         std::cout << err1 << " " << err2 << " " << err3 << " " << err4 << " " << err5 << std::endl;
         BOOST_REQUIRE(err1 < 0.08);
         BOOST_REQUIRE(err2 < 0.03);
         BOOST_REQUIRE(err3 < 0.03);
         BOOST_REQUIRE(err4 < 0.03);
         BOOST_REQUIRE(err5 < 0.03);
-=======
-        BOOST_REQUIRE(err < 1.0);
->>>>>>> 0174321c
-
     }
 
 
