--- conflicted
+++ resolved
@@ -97,17 +97,12 @@
 	#ifdef HAVE_OSX
 	bool check = compare("AMG_psi_" + std::to_string(v_cl.getProcessUnitID()) + ".vtk","test/AMG_psi_" + std::to_string(v_cl.getProcessUnitID()) + "_test_osx.vtk");
 	#else
-<<<<<<< HEAD
-		#if __GNUC__ == 6
-		bool check = compare("AMG_psi_" + std::to_string(v_cl.getProcessUnitID()) + ".vtk","test/AMG_psi_" + std::to_string(v_cl.getProcessUnitID()) + "_test_GCC6.vtk");
-		#endif
-
-=======
-
+	#if __GNUC__ == 6
+	bool check = compare("AMG_psi_" + std::to_string(v_cl.getProcessUnitID()) + ".vtk","test/AMG_psi_" + std::to_string(v_cl.getProcessUnitID()) + "_test_GCC6.vtk");
+	#endif
 	#if __GNUC__ == 4
 	bool check = compare("AMG_psi_" + std::to_string(v_cl.getProcessUnitID()) + ".vtk","test/AMG_psi_" + std::to_string(v_cl.getProcessUnitID()) + "_test_GCC4.vtk");
 	#endif
->>>>>>> 751de102
 	#endif
 
 	BOOST_REQUIRE_EQUAL(check,true);
@@ -125,9 +120,12 @@
 	#ifdef HAVE_OSX
 	check = compare("AMG_psi2_" + std::to_string(v_cl.getProcessUnitID()) + ".vtk","test/AMG_psi2_" + std::to_string(v_cl.getProcessUnitID()) + "_test_osx.vtk");
 	#else
-        #if __GNUC__ == 4
-        check = compare("AMG_psi2_" + std::to_string(v_cl.getProcessUnitID()) + ".vtk","test/AMG_psi2_" + std::to_string(v_cl.getProcessUnitID()) + "_test_GCC4.vtk");
-        #endif
+	#if __GNUC__ == 6
+	check = compare("AMG_psi2_" + std::to_string(v_cl.getProcessUnitID()) + ".vtk","test/AMG_psi2_" + std::to_string(v_cl.getProcessUnitID()) + "_test_GCC6.vtk");
+	#endif
+    #if __GNUC__ == 4
+    check = compare("AMG_psi2_" + std::to_string(v_cl.getProcessUnitID()) + ".vtk","test/AMG_psi2_" + std::to_string(v_cl.getProcessUnitID()) + "_test_GCC4.vtk");
+    #endif
 	#endif
 	BOOST_REQUIRE_EQUAL(check,true);
 }
