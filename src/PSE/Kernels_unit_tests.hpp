/*
 * Kernels_unit_tests.hpp
 *
 *  Created on: Feb 17, 2016
 *      Author: i-bird
 */

#ifndef OPENFPM_NUMERICS_SRC_PSE_KERNELS_UNIT_TESTS_HPP_
#define OPENFPM_NUMERICS_SRC_PSE_KERNELS_UNIT_TESTS_HPP_

#include "PSE/Kernels_test_util.hpp"
<<<<<<< HEAD
#ifdef HAVE_LIBQUADMATH
=======
#if defined(__GNUG__) && !defined(__clang__)
>>>>>>> 8a68f882
#include <boost/multiprecision/float128.hpp>
#endif

BOOST_AUTO_TEST_SUITE( pse_kernels_unit_tests )

BOOST_AUTO_TEST_CASE( pse_ker )
{
	Vcluster & v_cl = create_vcluster();

	// This test is not made to run in parallel
	if (v_cl.getProcessingUnits() > 1)
		return;

	openfpm::vector<openfpm::vector<double>> y;
	openfpm::vector<openfpm::vector<double>> y_res;

	// Load the result of the test

#ifdef HAVE_LIBQUADMATH
	y_res.load("test/PSE_convergence");
#else
	y_res.load("test/PSE_convergence_osx");
#endif

	// Every time increase the number of particles by 2
	for (size_t i = 250 ; i <= 2097152000 ; i*=2)
	{
		y.add();

		PSEError err;

		/////// Order 2 //////////////

<<<<<<< HEAD
#ifdef HAVE_LIBQUADMATH
=======
#if defined(__GNUG__) && !defined(__clang__)
>>>>>>> 8a68f882

		PSE_test<boost::multiprecision::float128,Lap_PSE<1,boost::multiprecision::float128,2>>(i,2,err);
		y.last().add(err.linf_error);

		PSE_test<boost::multiprecision::float128,Lap_PSE<1,boost::multiprecision::float128,2>>(i,4,err);
		y.last().add(err.linf_error);
#endif

#endif

		PSE_test<double,Lap_PSE<1,double,2>>(i,2,err);
		y.last().add(err.linf_error);

		PSE_test<double,Lap_PSE<1,double,2>>(i,4,err);
		y.last().add(err.linf_error);

		PSE_test<float,Lap_PSE<1,float,2>>(i,2,err);
		y.last().add(err.linf_error);

		PSE_test<float,Lap_PSE<1,float,2>>(i,4,err);
		y.last().add(err.linf_error);

		//////// Order 4 /////////////

<<<<<<< HEAD
#ifdef HAVE_LIBQUADMATH
=======
#if defined(__GNUG__) && !defined(__clang__)

>>>>>>> 8a68f882
		PSE_test<boost::multiprecision::float128,Lap_PSE<1,boost::multiprecision::float128,4>>(i,2,err);
		y.last().add(err.linf_error);

		PSE_test<boost::multiprecision::float128,Lap_PSE<1,boost::multiprecision::float128,4>>(i,4,err);
		y.last().add(err.linf_error);

		//////// Order 6 /////////////


		PSE_test<boost::multiprecision::float128,Lap_PSE<1,boost::multiprecision::float128,6>>(i,2,err);
		y.last().add(err.linf_error);

		PSE_test<boost::multiprecision::float128,Lap_PSE<1,boost::multiprecision::float128,6>>(i,4,err);
		y.last().add(err.linf_error);


		//////// Order 8 /////////////


		PSE_test<boost::multiprecision::float128,Lap_PSE<1,boost::multiprecision::float128,8>>(i,8,err);
		y.last().add(err.linf_error);

		PSE_test<boost::multiprecision::float128,Lap_PSE<1,boost::multiprecision::float128,8>>(i,16,err);
		y.last().add(err.linf_error);

#endif
<<<<<<< HEAD
=======

>>>>>>> 8a68f882
	}

	// Check the result
	for (size_t i = 0 ; i < y.size(); i++)
	{
		for (size_t j = 0 ; j < y.get(i).size(); j++)
		{
			double c1 = y.get(i).get(j);
			double c2 = y_res.get(i).get(j);

#ifdef HAVE_LIBQUADMATH

			// In divergent mode the system is too sensitive
			// to compiler/hardware differences disable them
			if (j != 4 && j != 5)
			{BOOST_REQUIRE_CLOSE(c1,c2,3.0);}

#else

			// In divergent mode the system is too sensitive
			// to compiler/hardware differences disable them
			if (j != 2 && j != 3)
			{BOOST_REQUIRE_CLOSE(c1,c2,3.0);}

#endif
		}
	}
}

BOOST_AUTO_TEST_SUITE_END()

#endif /* OPENFPM_NUMERICS_SRC_PSE_KERNELS_UNIT_TESTS_HPP_ */<|MERGE_RESOLUTION|>--- conflicted
+++ resolved
@@ -9,11 +9,7 @@
 #define OPENFPM_NUMERICS_SRC_PSE_KERNELS_UNIT_TESTS_HPP_
 
 #include "PSE/Kernels_test_util.hpp"
-<<<<<<< HEAD
 #ifdef HAVE_LIBQUADMATH
-=======
-#if defined(__GNUG__) && !defined(__clang__)
->>>>>>> 8a68f882
 #include <boost/multiprecision/float128.hpp>
 #endif
 
@@ -47,11 +43,7 @@
 
 		/////// Order 2 //////////////
 
-<<<<<<< HEAD
 #ifdef HAVE_LIBQUADMATH
-=======
-#if defined(__GNUG__) && !defined(__clang__)
->>>>>>> 8a68f882
 
 		PSE_test<boost::multiprecision::float128,Lap_PSE<1,boost::multiprecision::float128,2>>(i,2,err);
 		y.last().add(err.linf_error);
@@ -76,12 +68,8 @@
 
 		//////// Order 4 /////////////
 
-<<<<<<< HEAD
 #ifdef HAVE_LIBQUADMATH
-=======
-#if defined(__GNUG__) && !defined(__clang__)
 
->>>>>>> 8a68f882
 		PSE_test<boost::multiprecision::float128,Lap_PSE<1,boost::multiprecision::float128,4>>(i,2,err);
 		y.last().add(err.linf_error);
 
@@ -108,10 +96,6 @@
 		y.last().add(err.linf_error);
 
 #endif
-<<<<<<< HEAD
-=======
-
->>>>>>> 8a68f882
 	}
 
 	// Check the result
