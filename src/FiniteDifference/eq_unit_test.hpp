--- conflicted
+++ resolved
@@ -237,14 +237,8 @@
 
 #ifdef HAVE_OSX
 
-<<<<<<< HEAD
-	std::string file1 = std::string("test/") + s + "lid_driven_cavity_p" + std::to_string(v_cl.getProcessingUnits()) + "_grid_" + std::to_string(v_cl.getProcessUnitID()) + "_test_osx.vtk";
-	std::string file2 = s + "lid_driven_cavity_p" + std::to_string(v_cl.getProcessingUnits()) + "_grid_" + std::to_string(v_cl.getProcessUnitID()) + ".vtk";
-
-=======
-        std::string file1 = std::string("test/") + s + "lid_driven_cavity_p" + std::to_string(v_cl.getProcessingUnits()) + "_grid_" + std::to_string(v_cl.getProcessUnitID()) + "_test_osx.vtk";
-        std::string file2 = s + "lid_driven_cavity_p" + std::to_string(v_cl.getProcessingUnits()) + "_grid_" + std::to_string(v_cl.getProcessUnitID()) + ".vtk";
->>>>>>> 19d554ef
+    std::string file1 = std::string("test/") + s + "lid_driven_cavity_p" + std::to_string(v_cl.getProcessingUnits()) + "_grid_" + std::to_string(v_cl.getProcessUnitID()) + "_test_osx.vtk";
+    std::string file2 = s + "lid_driven_cavity_p" + std::to_string(v_cl.getProcessingUnits()) + "_grid_" + std::to_string(v_cl.getProcessUnitID()) + ".vtk";
 
 #else
 
