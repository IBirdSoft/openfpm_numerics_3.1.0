/*
 * vector_dist_operators_functions.hpp
 *
 *  Created on: Jul 17, 2016
 *      Author: i-bird
 */

#ifndef OPENFPM_NUMERICS_SRC_OPERATORS_VECTOR_VECTOR_DIST_OPERATORS_FUNCTIONS_HPP_
#define OPENFPM_NUMERICS_SRC_OPERATORS_VECTOR_VECTOR_DIST_OPERATORS_FUNCTIONS_HPP_

#ifdef __NVCC__
#include "util/cuda/moderngpu/kernel_reduce.hxx"
#include "cuda/vector_dist_operators_cuda.cuh"
#endif

/*! A macro to define single value function specialization that apply the function component-wise
 *
 * \param fun function name
 * \param ID function ID
 *
 */
#define CREATE_VDIST_ARG_FUNC(fun_base,fun_name,OP_ID) \
\
\
template <typename exp1>\
class vector_dist_expression_op<exp1,void,OP_ID>\
{\
	const exp1 o1;\
\
public:\
\
	typedef typename exp1::is_ker is_ker;\
\
	typedef typename vector_result<typename exp1::vtype,void>::type vtype;\
\
	typedef typename vector_is_sort_result<exp1::is_sort::value,false>::type is_sort;\
\
	typedef typename nn_type_result<typename exp1::NN_type,void>::type NN_type;\
\
	vector_dist_expression_op(const exp1 & o1)\
	:o1(o1)\
	{}\
\
	inline NN_type * getNN()\
	{\
		return nn_type_result<typename exp1::NN_type,void>::getNN(o1);\
	}\
\
	const vtype & getVector()\
	{\
		return vector_result<typename exp1::vtype,void>::getVector(o1);\
	}\
\
	inline const exp1 & getExpr() const\
	{\
		return o1;\
	}\
	\
	inline void init() const\
	{\
		o1.init();\
	}\
\
	template<typename r_type=typename std::remove_reference<decltype(fun_base(o1.value(vect_dist_key_dx(0))))>::type > \
	inline r_type value(const vect_dist_key_dx & key) const\
	{\
		return fun_base(o1.value(key));\
	}\
\
	template<typename r_type=typename std::remove_reference<decltype(fun_base(o1.value(vect_dist_key_dx(0))))>::type > \
	__device__ __host__ inline r_type value(const unsigned int & key) const\
	{\
		return fun_base(o1.value(key));\
	}\
<<<<<<< HEAD
\
=======
	\
    const vtype & getVector() const\
    {\
        return o1.getVector();\
    }\
	\
>>>>>>> 4643a68a
};\
\
\
template<typename exp1, typename exp2_, unsigned int op1>\
inline vector_dist_expression_op<vector_dist_expression_op<exp1,exp2_,op1>,void,OP_ID>\
fun_name(const vector_dist_expression_op<exp1,exp2_,op1> & va)\
{\
	vector_dist_expression_op<vector_dist_expression_op<exp1,exp2_,op1>,void,OP_ID> exp_sum(va);\
\
	return exp_sum;\
}\
\
\
template<unsigned int prp1, typename v1>\
inline vector_dist_expression_op<vector_dist_expression<prp1,v1>,void,OP_ID>\
fun_name(const vector_dist_expression<prp1,v1> & va)\
{\
	vector_dist_expression_op<vector_dist_expression<prp1,v1>,void,OP_ID> exp_sum(va);\
\
	return exp_sum;\
}


CREATE_VDIST_ARG_FUNC(norm,norm,VECT_NORM)
CREATE_VDIST_ARG_FUNC(norm2,norm2,VECT_NORM2)
CREATE_VDIST_ARG_FUNC(abs,abs,POINT_ABS)
CREATE_VDIST_ARG_FUNC(exp,exp,POINT_EXP)
CREATE_VDIST_ARG_FUNC(exp2,exp2,POINT_EXP2)
CREATE_VDIST_ARG_FUNC(expm1,expm1,POINT_EXPM1)
CREATE_VDIST_ARG_FUNC(log,log,POINT_LOG)
CREATE_VDIST_ARG_FUNC(log10,log10,POINT_LOG10)
CREATE_VDIST_ARG_FUNC(log2,log2,POINT_LOG2)
CREATE_VDIST_ARG_FUNC(log1p,log1p,POINT_LOG1P)
CREATE_VDIST_ARG_FUNC(sqrt,sqrt,POINT_SQRT)
CREATE_VDIST_ARG_FUNC(cbrt,cbrt,POINT_CBRT)
CREATE_VDIST_ARG_FUNC(sin,sin,POINT_SIN)
CREATE_VDIST_ARG_FUNC(cos,cos,POINT_COS)
CREATE_VDIST_ARG_FUNC(tan,tan,POINT_TAN)
CREATE_VDIST_ARG_FUNC(asin,asin,POINT_ASIN)
CREATE_VDIST_ARG_FUNC(acos,acos,POINT_ACOS)
CREATE_VDIST_ARG_FUNC(atan,atan,POINT_ATAN)
CREATE_VDIST_ARG_FUNC(sinh,sinh,POINT_SINH)
CREATE_VDIST_ARG_FUNC(cosh,cosh,POINT_COSH)
CREATE_VDIST_ARG_FUNC(tanh,tanh,POINT_TANH)
CREATE_VDIST_ARG_FUNC(asinh,asinh,POINT_ASINH)
CREATE_VDIST_ARG_FUNC(acosh,acosh,POINT_ACOSH)
CREATE_VDIST_ARG_FUNC(atanh,atanh,POINT_ATANH)
CREATE_VDIST_ARG_FUNC(erf,erf,POINT_ERF)
CREATE_VDIST_ARG_FUNC(erfc,erfc,POINT_ERFC)
CREATE_VDIST_ARG_FUNC(tgamma,tgamma,POINT_TGAMMA)
CREATE_VDIST_ARG_FUNC(lgamma,lgamma,POINT_LGAMMA)
CREATE_VDIST_ARG_FUNC(ceil,ceil,POINT_CEIL)
CREATE_VDIST_ARG_FUNC(floor,floor,POINT_FLOOR)
CREATE_VDIST_ARG_FUNC(trunc,trunc,POINT_TRUNC)
CREATE_VDIST_ARG_FUNC(round,round,POINT_ROUND)
CREATE_VDIST_ARG_FUNC(nearbyint,nearbyint,POINT_NEARBYINT)
CREATE_VDIST_ARG_FUNC(rint,rint,POINT_RINT)


/*! A macro to define single value function specialization that apply the function component-wise
 *
 * \param fun function name
 * \param ID function ID
 *
 */
#define CREATE_VDIST_ARG2_FUNC(fun_base,fun_name,OP_ID) \
\
\
template <typename exp1,typename exp2>\
class vector_dist_expression_op<exp1,exp2,OP_ID>\
{\
	const exp1 o1;\
	const exp2 o2;\
\
public:\
\
	typedef std::integral_constant<bool,exp1::is_ker::value || exp1::is_ker::value> is_ker;\
\
	typedef typename vector_result<typename exp1::vtype,typename exp2::vtype>::type vtype;\
\
	typedef typename vector_is_sort_result<exp1::is_sort::value,exp2::is_sort::value>::type is_sort;\
\
	typedef typename nn_type_result<typename exp1::NN_type,typename exp2::NN_type>::type NN_type;\
\
	inline NN_type * getNN()\
	{\
		return nn_type_result<typename exp1::NN_type,typename exp2::NN_type>::getNN(o1,o2);\
	}\
\
	vtype & getVector()\
	{\
		return vector_result<typename exp1::vtype,typename exp2::vtype>::getVector(o1,o2);\
	}\
\
\
	vector_dist_expression_op(const exp1 & o1, const exp2 & o2)\
	:o1(o1),o2(o2)\
	{}\
\
	inline void init() const\
	{\
		o1.init();\
		o2.init();\
	}\
\
	template<typename r_type=typename std::remove_reference<decltype(fun_base(o1.value(vect_dist_key_dx(0)),o2.value(vect_dist_key_dx(0)) ))>::type > inline r_type value(const vect_dist_key_dx & key) const\
	{\
		return fun_base(o1.value(key),o2.value(key));\
	}\
};\
\
\
template<unsigned int p1, unsigned int p2, typename v1, typename v2>\
inline vector_dist_expression_op<vector_dist_expression<p1,v1>,vector_dist_expression<p2,v2>,OP_ID>\
fun_name(const vector_dist_expression<p1,v1> & va, const vector_dist_expression<p2,v2> & vb)\
{\
	vector_dist_expression_op<vector_dist_expression<p1,v1>,vector_dist_expression<p2,v2>,OP_ID> exp_sum(va,vb);\
\
	return exp_sum;\
}\
\
template<typename exp1 , typename exp2, unsigned int op1, unsigned int prp1, typename v1>\
inline vector_dist_expression_op<vector_dist_expression_op<exp1,exp2,op1>,vector_dist_expression<prp1,v1>,OP_ID>\
fun_name(const vector_dist_expression_op<exp1,exp2,op1> & va, const vector_dist_expression<prp1,v1> & vb)\
{\
	vector_dist_expression_op<vector_dist_expression_op<exp1,exp2,op1>,vector_dist_expression<prp1,v1>,OP_ID> exp_sum(va,vb);\
\
	return exp_sum;\
}\
\
template<typename exp1 , typename exp2, unsigned int op1, unsigned int prp1, typename v1>\
inline vector_dist_expression_op<vector_dist_expression<prp1,v1>,vector_dist_expression_op<exp1,exp2,op1>,OP_ID>\
fun_name(const vector_dist_expression<prp1,v1> & va, const vector_dist_expression_op<exp1,exp2,op1> & vb)\
{\
	vector_dist_expression_op<vector_dist_expression<prp1,v1>,vector_dist_expression_op<exp1,exp2,op1>,OP_ID> exp_sum(va,vb);\
\
	return exp_sum;\
}\
\
template<typename exp1 , typename exp2, unsigned int op1, typename exp3 , typename exp4, unsigned int op2>\
inline vector_dist_expression_op<vector_dist_expression_op<exp1,exp2,op1>,vector_dist_expression_op<exp3,exp4,op2>,OP_ID>\
fun_name(const vector_dist_expression_op<exp1,exp2,op1> & va, const vector_dist_expression_op<exp3,exp4,op2> & vb)\
{\
	vector_dist_expression_op<vector_dist_expression_op<exp1,exp2,op1>,vector_dist_expression_op<exp3,exp4,op2>,OP_ID> exp_sum(va,vb);\
\
	return exp_sum;\
}\
\
template<unsigned int prp1 , typename v1>\
inline vector_dist_expression_op<vector_dist_expression<prp1,v1>,vector_dist_expression<0,double>,OP_ID>\
fun_name(const vector_dist_expression<prp1,v1> & va, double d)\
{\
	vector_dist_expression_op<vector_dist_expression<prp1,v1>,vector_dist_expression<0,double>,OP_ID> exp_sum(va,vector_dist_expression<0,double>(d));\
\
	return exp_sum;\
}\
\
template<unsigned int prp1 , typename v1>\
inline vector_dist_expression_op<vector_dist_expression<0,double>,vector_dist_expression<prp1,v1>,OP_ID>\
fun_name(double d, const vector_dist_expression<prp1,v1> & vb)\
{\
	vector_dist_expression_op<vector_dist_expression<0,double>,vector_dist_expression<prp1,v1>,OP_ID> exp_sum(vector_dist_expression<0,double>(d),vb);\
\
	return exp_sum;\
}\
\
template<typename exp1 , typename exp2, unsigned int op1>\
inline vector_dist_expression_op<vector_dist_expression_op<exp1,exp2,op1>,vector_dist_expression<0,double>,OP_ID>\
fun_name(const vector_dist_expression_op<exp1,exp2,op1> & va, double d)\
{\
	vector_dist_expression_op<vector_dist_expression_op<exp1,exp2,op1>,vector_dist_expression<0,double>,OP_ID> exp_sum(va,vector_dist_expression<0,double>(d));\
\
	return exp_sum;\
}\
\
template<typename exp1 , typename exp2, unsigned int op1>\
inline vector_dist_expression_op<vector_dist_expression<0,double>,vector_dist_expression_op<exp1,exp2,op1>,OP_ID>\
fun_name(double d, const vector_dist_expression_op<exp1,exp2,op1> & va)\
{\
	vector_dist_expression_op<vector_dist_expression_op<exp1,exp2,op1>,vector_dist_expression<0,double>,OP_ID> exp_sum(vector_dist_expression<0,double>(d),va);\
\
	return exp_sum;\
}

CREATE_VDIST_ARG2_FUNC(pmul,pmul,VECT_PMUL)

////////// Special function reduce /////////////////////////

template<typename val_type, bool is_sort, bool is_scalar = is_Point<val_type>::type::value>
struct point_scalar_process
{
	typedef aggregate<val_type> type;

	template<typename vector_type, typename expression>
	static void process(val_type & val, vector_type & ve, expression & o1)
	{
#ifdef __NVCC__

		auto vek = ve.toKernel();
		vector_dist_op_compute_op<0,is_sort,comp_dev>::compute_expr_v(vek,o1);

		exp_tmp2[0].resize(sizeof(val_type));

		auto & v_cl = create_vcluster<CudaMemory>();

		mgpu::reduce((val_type *)ve.template getDeviceBuffer<0>(), ve.size(), (val_type *)(exp_tmp2[0].getDevicePointer()), mgpu::plus_t<val_type>(), v_cl.getmgpuContext());

		exp_tmp2[0].deviceToHost();

		val = *(val_type *)(exp_tmp2[0].getPointer());
#else
		std::cout << __FILE__ << ":" << __LINE__ << " error: to make expression work on GPU the file must be compiled on GPU" << std::endl;
#endif
	}
};

template<typename val_type, bool is_sort>
struct point_scalar_process<val_type,is_sort,true>
{
	typedef val_type type;

	template<typename vector_type, typename expression>
	static void process(val_type & val, vector_type & ve, expression & o1)
	{
#ifdef __NVCC__

//		auto ite = ve.getGPUIterator(256);

//		compute_expr_ker_vv<0,val_type::dims><<<ite.wthr,ite.thr>>>(ve.toKernel(),o1);

		auto vek = ve.toKernel();
		vector_dist_op_compute_op<0,is_sort,comp_dev>::template compute_expr_vv<val_type::dims>(vek,o1);

		exp_tmp2[0].resize(sizeof(val_type));

		size_t offset = 0;

		auto & v_cl = create_vcluster<CudaMemory>();

		for (size_t i = 0 ; i < val_type::dims ; i++)
		{
			mgpu::reduce(&((typename val_type::coord_type *)ve.template getDeviceBuffer<0>())[offset],
						 ve.size(),
						 (typename val_type::coord_type *)(exp_tmp2[0].getDevicePointer()),
						 mgpu::plus_t<typename val_type::coord_type>(),
						 v_cl.getmgpuContext());

			exp_tmp2[0].deviceToHost();

			val.get(i) = *(typename val_type::coord_type *)exp_tmp2[0].getPointer();

			offset += ve.capacity();
		}

#else
		std::cout << __FILE__ << ":" << __LINE__ << " error: to make expression work on GPU the file must be compiled on GPU" << std::endl;
#endif
	}
};

/*! \brief expression that encapsulate a vector reduction expression
 *
 * \tparam exp1 expression 1
 * \tparam vector_type type of vector on which the expression is acting
 *
 */
template <typename exp1>
class vector_dist_expression_op<exp1,void,VECT_SUM_REDUCE>
{

	//! expression on which apply the reduction
	const exp1 o1;

	//! return type of this expression
	typedef typename apply_kernel_rtype<decltype(o1.value(vect_dist_key_dx()))>::rtype rtype;

	//! return type of the calculated value (without reference)
	mutable typename std::remove_reference<rtype>::type val;

public:

	//! Indicate if it is an in kernel expression
	typedef typename exp1::is_ker is_ker;

	//! return the vector type on which this expression operate
	typedef typename vector_result<typename exp1::vtype,void>::type vtype;

	//! result for is sort
	typedef typename vector_is_sort_result<exp1::is_sort::value,false>::type is_sort;

	//! NN_type
	typedef typename nn_type_result<typename exp1::NN_type,void>::type NN_type;

	//! constructor from an epxression exp1 and a vector vd
	vector_dist_expression_op(const exp1 & o1)
	:o1(o1),val(0)
	{}

	//! sum reduction require initialization where we calculate the reduction
	// this produce a cache for the calculated value
	inline void init() const
	{
		if (exp1::is_ker::value == true)
		{

#ifdef __NVCC__
			typedef decltype(val) val_type;

			// we have to do it on GPU

			openfpm::vector<typename point_scalar_process<val_type,is_sort::value>::type,
							CudaMemory,
							typename memory_traits_inte<typename point_scalar_process<val_type,is_sort::value>::type>::type,
							memory_traits_inte,
							openfpm::grow_policy_identity> ve;

			auto & orig_v = o1.getVector();

			if (exp_tmp.ref() == 0)
			{exp_tmp.incRef();}

			ve.setMemory(exp_tmp);
			ve.resize(orig_v.size_local());

			point_scalar_process<val_type,is_sort::value>::process(val,ve,o1);
#else
			std::cout << __FILE__ << ":" << __LINE__ << " error, to use expression on GPU you must compile with nvcc compiler " << std::endl;
#endif
		}
		else
		{
			const auto & orig_v = o1.getVector();

			o1.init();

			val = 0.0;

			auto it = orig_v.getDomainIterator();

			while (it.isNext())
			{
				auto key = it.get();

				val += o1.value(key);

				++it;
			}
		}
	}

	/*! \brief get the NN object
	 *
	 * \return the NN object
	 *
	 */
	inline NN_type * getNN() const
	{
		return nn_type_result<typename exp1::NN_type,void>::getNN(o1);
	}

	//! it return the result of the expression
	inline typename std::remove_reference<rtype>::type get()
	{
		init();
		return value(vect_dist_key_dx());
	}

	//! it return the result of the expression (precalculated before)
	template<typename r_type= typename std::remove_reference<rtype>::type > inline r_type value(const vect_dist_key_dx & key) const
	{
		return val;
	}

        /*! \brief Return the vector on which is acting
        *
        * It return the vector used in getVExpr, to get this object
        *
        * \return the vector
        *
        */
        vtype & getVector()
        {
                return o1.getVector();
        }

        /*! \brief Return the vector on which is acting
        *
        * It return the vector used in getVExpr, to get this object
        *
        * \return the vector
        *
        */
        const vtype & getVector() const
        {
                return o1.getVector();
        }	
};

//! Reduce function (it generate an expression)
template<typename exp1, typename exp2_, unsigned int op1>
inline vector_dist_expression_op<vector_dist_expression_op<exp1,exp2_,op1>,void,VECT_SUM_REDUCE>
rsum(const vector_dist_expression_op<exp1,exp2_,op1> & va)
{
	vector_dist_expression_op<vector_dist_expression_op<exp1,exp2_,op1>,void,VECT_SUM_REDUCE> exp_sum(va);

	return exp_sum;
}

//! Reduce function (It generate an expression)
template<unsigned int prp1, typename v1>
inline vector_dist_expression_op<vector_dist_expression<prp1,v1>,void,VECT_SUM_REDUCE>
rsum(const vector_dist_expression<prp1,v1> & va)
{
	vector_dist_expression_op<vector_dist_expression<prp1,v1>,void,VECT_SUM_REDUCE> exp_sum(va);

	return exp_sum;
}

namespace openfpm
{
	/*! \brief General distance formula
	 *
	 *
	 */
	template <typename T, typename P> auto distance(T exp1, P exp2) -> decltype(norm(exp1 - exp2))
	{
		return norm(exp1 - exp2);
	}
}


#endif /* OPENFPM_NUMERICS_SRC_OPERATORS_VECTOR_VECTOR_DIST_OPERATORS_FUNCTIONS_HPP_ */<|MERGE_RESOLUTION|>--- conflicted
+++ resolved
@@ -72,16 +72,12 @@
 	{\
 		return fun_base(o1.value(key));\
 	}\
-<<<<<<< HEAD
-\
-=======
 	\
     const vtype & getVector() const\
     {\
         return o1.getVector();\
     }\
 	\
->>>>>>> 4643a68a
 };\
 \
 \
