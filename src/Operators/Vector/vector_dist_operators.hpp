/*
* vector_dist_operators.hpp
*
*  Created on: Jun 11, 2016
*      Author: i-bird
*/

#ifndef OPENFPM_NUMERICS_SRC_OPERATORS_VECTOR_VECTOR_DIST_OPERATORS_HPP_
#define OPENFPM_NUMERICS_SRC_OPERATORS_VECTOR_VECTOR_DIST_OPERATORS_HPP_

#include "Vector/vector_dist.hpp"
#include "lib/pdata.hpp"
#include "cuda/vector_dist_operators_cuda.cuh"

#define PROP_CUSTOM (unsigned int)-2

#define VECT_SUM 1
#define VECT_SUB 2
#define VECT_MUL 3
#define VECT_DIV 4

#define VECT_APPLYKER_IN 7
#define VECT_APPLYKER_OUT 8
#define VECT_APPLYKER_REDUCE 9
#define VECT_APPLYKER_IN_GEN 10
#define VECT_APPLYKER_OUT_GEN 11
#define VECT_APPLYKER_REDUCE_GEN 12
#define VECT_APPLYKER_IN_SIM 13
#define VECT_APPLYKER_OUT_SIM 14
#define VECT_APPLYKER_REDUCE_SIM 15

#define VECT_APPLYKER_IN_GEN_SORT 16
#define VECT_APPLYKER_IN_SORT 17
#define VECT_APPLYKER_IN_SIM_SORT 18

#define VECT_NORM 56
#define VECT_NORM2 57
#define VECT_ABS 58
#define VECT_EXP 59
#define VECT_EXP2 60
#define VECT_EXPM1 61
#define VECT_LOG 62
#define VECT_LOG10 63
#define VECT_LOG2 64
#define VECT_LOG1P 65
#define VECT_SQRT 67
#define VECT_CBRT 68
#define VECT_SIN 69
#define VECT_COS 70
#define VECT_TAN 71
#define VECT_ASIN 72
#define VECT_ACOS 73
#define VECT_ATAN 74
#define VECT_SINH 75
#define VECT_COSH 76
#define VECT_TANH 77
#define VECT_ASINH 78
#define VECT_ACOSH 79
#define VECT_ATANH 80
#define VECT_ERF 81
#define VECT_ERFC 82
#define VECT_TGAMMA 83
#define VECT_LGAMMA 84
#define VECT_CEIL 85
#define VECT_FLOOR 86
#define VECT_TRUNC 87
#define VECT_ROUND 88
#define VECT_NEARBYINT 89
#define VECT_RINT 90
#define VECT_PMUL 91
#define VECT_SUB_UNI 92
#define VECT_SUM_REDUCE 93
#define VECT_COMP 94


#define VECT_DCPSE 100
#define VECT_DCPSE_V 101
#define VECT_DCPSE_V_SUM 102
#define VECT_DCPSE_V_DOT 103
#define VECT_DCPSE_V_DIV 104
#define VECT_DCPSE_V_CURL2D 105
#define VECT_COPY_1_TO_N 300
#define VECT_COPY_N_TO_N 301
#define VECT_COPY_N_TO_1 302
#define VECT_PMUL 91
#define VECT_SUB_UNI 92



template<bool cond, typename exp1, typename exp2>
struct first_or_second
{
    typedef typename exp2::vtype vtype;

    static auto getVector(const exp1 & o1, const exp2 & o2) -> decltype(o2.getVector())
    {
        return o2.getVector();
    }
};

template<typename exp1, typename exp2>
struct first_or_second<true,exp1,exp2>
{
    typedef typename exp1::vtype vtype;

    static auto getVector(const exp1 & o1, const exp2 & o2) -> decltype(o1.getVector())
    {
        return o1.getVector();
    }
};

template<typename T, typename Sfinae = void>
struct has_vtype: std::false_type {};

/*! \brief has_data check if a type has defined a member data
 *
 * ### Example
 *
 * \snippet util_test.hpp Check has_data
 *
 * return true if T::type is a valid type
 *
 */
template<typename T>
struct has_vtype<T, typename Void<typename T::vtype>::type> : std::true_type
{};




/*! \brief has_init check if a type has defined a
 * method called init
 *
 *
 * return true if T::init() is a valid expression (function pointers)
 * and produce a defined type
 *
 */

template<typename ObjType, typename Sfinae = void>
struct has_init: std::false_type {};

template<typename ObjType>
struct has_init<ObjType, typename Void<typename ObjType::has_init>::type> : std::true_type
{};

/*! \brief Call the init function if a type T has the function init
 *
 * \tparam type T
 *
 */
template <typename T, bool has_init = has_init<T>::value >
struct call_init_if_needed
{
	//! it call the function init for r_exp if T has the function init
	static inline void call(T & r_exp)
	{
		r_exp.init();
	}
};

/*! \brief Call the init function if a type T has the function init
 *
 * \tparam type T
 *
 */
template <typename T>
struct call_init_if_needed<T,false>
{
	//! it call the function init for r_exp if T has the function init
	static inline void call(T & r_exp)
	{
	}
};



/*! \brief Unknown operation specialization
 *
 * \tparam exp1 expression1
 * \tparam exp2 expression2
 *
 */
template <typename exp1, typename exp2, unsigned int op>
class vector_dist_expression_op
{

};

template<typename v1_type, typename v2_type>
struct vector_result
{
	typedef v1_type type;

	template<typename exp1, typename exp2>
	static const type & getVector(const exp1 & o1, const exp2 & o2)
	{
		return o1.getVector();
	}

	template<typename exp1>
	static const type & getVector(const exp1 & o1)
	{
		return o1.getVector();
	}
};


template<typename v2_type>
struct vector_result<void,v2_type>
{
	typedef v2_type type;

	template<typename exp1, typename exp2>
	static const type & getVector(const exp1 & o1, const exp2 & o2)
	{
		return o2.getVector();
	}

	template<typename exp2>
	static const type & getVector(exp2 & o2)
	{
		return o2.getVector();
	}
};

template<typename NN1_type, typename NN2_type>
struct nn_type_result
{
	typedef NN1_type type;

	template<typename exp1, typename exp2>
	static type * getNN(exp1 & o1, exp2 & o2)
	{
		return o1.getNN();
	}

	template<typename exp1>
	static type * getNN(exp1 & o1)
	{
		return o1.getNN();
	}
};


template<typename NN2_type>
struct nn_type_result<void,NN2_type>
{
	typedef NN2_type type;

	template<typename exp1, typename exp2>
	static type * getNN(exp1 & o1, exp2 & o2)
	{
		return o2.getNN();
	}

	template<typename exp2>
	static type * getNN(exp2 & o2)
	{
		return o2.getNN();
	}
};

template<bool s1, bool s2>
struct vector_is_sort_result
{
	typedef boost::mpl::bool_<s1 | s2> type;
};

/*! \brief Sum operation
 *
 * \tparam exp1 expression1
 * \tparam exp2 expression2
 *
 */
template <typename exp1, typename exp2>
class vector_dist_expression_op<exp1,exp2,VECT_SUM>
{
	//! expression 1
	const exp1 o1;

	//! expression 2
	const exp2 o2;

public:

	//! indicate if this vector is kernel type
	typedef typename exp1::is_ker is_ker;

	//! return the vector type on which this expression operate
	typedef typename first_or_second<has_vtype<exp1>::value,exp1,exp2>::vtype vtype;

	//! result for is sort
	typedef typename vector_is_sort_result<exp1::is_sort::value,exp2::is_sort::value>::type is_sort;

	//! NN_type
	typedef typename nn_type_result<typename exp1::NN_type,typename exp2::NN_type>::type NN_type;

	//! constructor of the expression to sum two expression
	inline vector_dist_expression_op(const exp1 & o1, const exp2 & o2)
	:o1(o1),o2(o2)
	{}

	/*! \brief get the NN object
	 *
	 * \return the NN object
	 *
	 */
	inline NN_type * getNN() const
	{
		return nn_type_result<typename exp1::NN_type,typename exp2::NN_type>::getNN(o1,o2);
	}

	/*! \brief This function must be called before value
	 *
	 * it initialize the expression if needed
	 *
	 */
	inline void init() const
	{
		o1.init();
		o2.init();
	}

	/*! \brief Evaluate the expression
	 *
	 * \param key where to evaluate the expression
	 *
	 * \return return the result of the expression
	 *
	 */
	template<typename r_type=typename std::remove_reference<decltype(o1.value(vect_dist_key_dx()) + o2.value(vect_dist_key_dx()))>::type >
	inline r_type value(const vect_dist_key_dx & key) const
	{
		return o1.value(key) + o2.value(key);
	}

	template<typename Sys_eqs, typename pmap_type, typename unordered_map_type, typename coeff_type>
	inline void value_nz(pmap_type & p_map, const vect_dist_key_dx & key, unordered_map_type & cols, coeff_type & coeff, unsigned int comp) const
	{
		o1.template value_nz<Sys_eqs>(p_map,key,cols,coeff, comp);
		o2.template value_nz<Sys_eqs>(p_map,key,cols,coeff, comp);
	}

	/*! \brief Return the vector on which is acting
	*
	* It return the vector used in getVExpr, to get this object
	*
	* \return the vector
	*
	*/
	const vtype & getVector()
	{
		return first_or_second<has_vtype<exp1>::value,exp1,exp2>::getVector(o1,o2);
	}

	/*! \brief Return the vector on which is acting
	*
	* It return the vector used in getVExpr, to get this object
	*
	* \return the vector
	*
	*/
	const vtype & getVector() const
	{
        	return first_or_second<has_vtype<exp1>::value,exp1,exp2>::getVector(o1,o2);
	}

	/*! \brief Evaluate the expression
	 *
	 * \param key where to evaluate the expression
	 *
	 * \return return the result of the expression
	 *
	 */
	template<typename r_type=typename std::remove_reference<decltype(o1.value(0) + o2.value(0))>::type >
	__device__ __host__ inline r_type value(const unsigned int & key) const
	{
		return o1.value(key) + o2.value(key);
	}

};

/*! \brief Subtraction operation
 *
 * \tparam exp1 expression1
 * \tparam exp2 expression2
 *
 */
template <typename exp1, typename exp2>
class vector_dist_expression_op<exp1,exp2,VECT_SUB>
{
	//! expression 1
	const exp1 o1;

	//! expression 2
	const exp2 o2;

public:

	//! The type of the internal vector
	typedef typename first_or_second<has_vtype<exp1>::value,exp1,exp2>::vtype vtype;

	typedef typename exp1::is_ker is_ker;

	//! result for is sort
	typedef typename vector_is_sort_result<exp1::is_sort::value,exp2::is_sort::value>::type is_sort;

	//! NN_type
	typedef typename nn_type_result<typename exp1::NN_type,typename exp2::NN_type>::type NN_type;

	//! Costruct a subtraction expression out of two expressions
	inline vector_dist_expression_op(const exp1 & o1, const exp2 & o2)
	:o1(o1),o2(o2)
	{}

	/*! \brief get the NN object
	 *
	 * \return the NN object
	 *
	 */
	inline NN_type * getNN() const
	{
		return nn_type_result<typename exp1::NN_type,typename exp2::NN_type>::getNN(o1,o2);
	}


	/*! \brief This function must be called before value
	 *
	 * it initialize the expression if needed
	 *
	 */
	inline void init() const
	{
		o1.init();
		o2.init();
	}

	/*! \brief Evaluate the expression
	 *
	 * \param key where to evaluate the expression
	 *
	 * \return the result of the expression
	 *
	 */
	template<typename r_type=typename std::remove_reference<decltype(o1.value(vect_dist_key_dx()) - o2.value(vect_dist_key_dx()))>::type >
	inline r_type value(const vect_dist_key_dx & key) const
	{
		return o1.value(key) - o2.value(key);
	}

	/*! \brief Evaluate the expression
	 *
	 * \param key where to evaluate the expression
	 *
	 * \return the result of the expression
	 *
	 */
	template<typename r_type=typename std::remove_reference<decltype(o1.value(vect_dist_key_dx()) - o2.value(vect_dist_key_dx()))>::type >
	__device__ __host__ inline r_type value(const unsigned int & key) const
	{
		return o1.value(key) - o2.value(key);
	}

    /*! \brief Return the vector on which is acting
    *
    * It return the vector used in getVExpr, to get this object
    *
    * \return the vector
    *
    */
    const vtype & getVector()
    {
        return first_or_second<has_vtype<exp1>::value,exp1,exp2>::getVector(o1,o2);
    }

    /*! \brief Return the vector on which is acting
    *
    * It return the vector used in getVExpr, to get this object
    *
    * \return the vector
    *
    */
    const vtype & getVector() const
    {
        return first_or_second<has_vtype<exp1>::value,exp1,exp2>::getVector(o1,o2);
    }

    template<typename Sys_eqs,typename pmap_type, typename unordered_map_type, typename coeff_type>
    inline void value_nz(pmap_type & p_map, const vect_dist_key_dx & key, unordered_map_type & cols, coeff_type & coeff, unsigned int comp) const
    {
        o1.template value_nz<Sys_eqs>(p_map,key,cols,coeff,comp);
        coeff_type tmp = -coeff;
        o2.template value_nz<Sys_eqs>(p_map,key,cols,tmp,comp);
    }
};

/*! \brief Multiplication operation
 *
 * \tparam exp1 expression1
 * \tparam exp2 expression2
 *
 */
template <typename exp1, typename exp2>
class vector_dist_expression_op<exp1,exp2,VECT_MUL>
{
	//! expression 1
	const exp1 o1;

	//! expression 2
	const exp2 o2;

public:

	//! The type of the internal vector
	typedef typename first_or_second<has_vtype<exp1>::value,exp1,exp2>::vtype vtype;

	typedef typename exp1::is_ker is_ker;

	//! result for is sort
	typedef typename vector_is_sort_result<exp1::is_sort::value,exp2::is_sort::value>::type is_sort;

	//! NN_type
	typedef typename nn_type_result<typename exp1::NN_type,typename exp2::NN_type>::type NN_type;

	//! constructor from two expressions
	vector_dist_expression_op(const exp1 & o1, const exp2 & o2)
	:o1(o1),o2(o2)
	{}

	/*! \brief This function must be called before value
	 *
	 * it initialize the expression if needed
	 *
	 */
	inline void init() const
	{
		o1.init();
		o2.init();
	}

	/*! \brief Evaluate the expression
	 *
	 * \param key where to evaluate the expression
	 *
	 * \return the result of the expression
	 *
	 */
	template<typename r_type=typename std::remove_reference<decltype(o1.value(vect_dist_key_dx()) * o2.value(vect_dist_key_dx()))>::type > inline r_type value(const vect_dist_key_dx & key) const
	{
		return o1.value(key) * o2.value(key);
	}

	template<typename Sys_eqs,typename pmap_type, typename unordered_map_type, typename coeff_type>
	inline void value_nz(pmap_type & p_map, const vect_dist_key_dx & key, unordered_map_type & cols, coeff_type & coeff, unsigned int comp) const
	{
        	//o1.template value_nz<Sys_eqs>(p_map,key,cols,coeff,comp);
    		auto coeff_tmp = o1.value(key) * coeff;
        	o2.template value_nz<Sys_eqs>(p_map,key,cols,coeff_tmp,comp);
    	}

	/*! \brief Return the vector on which is acting
	 *
	 * It return the vector used in getVExpr, to get this object
	 *
	 * \return the vector
	 *
	 */
	const vtype & getVector()
	{
        	return first_or_second<has_vtype<exp1>::value,exp1,exp2>::getVector(o1,o2);
	}

	/*! \brief Return the vector on which is acting
	 *
	 * It return the vector used in getVExpr, to get this object
	 *
	 * \return the vector
	 *
	*/
	const vtype & getVector() const
	{
        	return first_or_second<has_vtype<exp1>::value,exp1,exp2>::getVector(o1,o2);
 	}

	/*! \brief Evaluate the expression
	 *
	 * \param key where to evaluate the expression
	 *
	 * \return the result of the expression
	 *
	 */
	template<typename r_type=typename std::remove_reference<decltype(o1.value(vect_dist_key_dx()) * o2.value(vect_dist_key_dx()))>::type >
	__device__ __host__ inline r_type value(const unsigned int & key) const
	{
		return o1.value(key) * o2.value(key);
	}
};

/*! \brief Division operation
 *
 * \tparam exp1 expression1
 * \tparam exp2 expression2
 *
 */
template <typename exp1, typename exp2>
class vector_dist_expression_op<exp1,exp2,VECT_DIV>
{
	//! expression 1
	const exp1 o1;

	//! expression 2
	const exp2 o2;

public:

	//! The type of the internal vector
	typedef typename first_or_second<has_vtype<exp1>::value,exp1,exp2>::vtype vtype;

	typedef typename exp1::is_ker is_ker;

	//! result for is sort
	typedef typename vector_is_sort_result<exp1::is_sort::value,exp2::is_sort::value>::type is_sort;

	//! NN_type
	typedef typename nn_type_result<typename exp1::NN_type,typename exp2::NN_type>::type NN_type;

	//! constructor from two expressions
	vector_dist_expression_op(const exp1 & o1, const exp2 & o2)
	:o1(o1),o2(o2)
	{}

	/*! \brief get the NN object
	 *
	 * \return the NN object
	 *
	 */
	inline NN_type * getNN() const
	{
		return nn_type_result<typename exp1::NN_type,typename exp2::NN_type>::getNN(o1,o2);
	}


	/*! \brief This function must be called before value
	 *
	 * it initialize the expression if needed
	 *
	 */
	inline void init() const
	{
		o1.init();
		o2.init();
	}

	/*! \brief Evaluate the expression
	 *
	 * \param key where to evaluate the expression
	 *
	 * \return the result of the expression
	 *
	 */
	template<typename r_type=typename std::remove_reference<decltype(o1.value(vect_dist_key_dx()) / o2.value(vect_dist_key_dx()))>::type > inline r_type value(const vect_dist_key_dx & key) const
	{
		return o1.value(key) / o2.value(key);
	}

    template<typename Sys_eqs,typename pmap_type, typename unordered_map_type, typename coeff_type>
    inline void value_nz(pmap_type & p_map, const vect_dist_key_dx & key, unordered_map_type & cols, coeff_type & coeff, unsigned int comp) const
    {
    	std::cout << __FILE__ << ":" << __LINE__ << " You are trying to divide by an operator,  this is not possible " << std::endl;
    }

    /*! \brief Return the vector on which is acting
 *
 * It return the vector used in getVExpr, to get this object
 *
 * \return the vector
 *
 */
    const vtype & getVector()
    {
        return first_or_second<has_vtype<exp1>::value,exp1,exp2>::getVector(o1,o2);
    }

    /*! \brief Return the vector on which is acting
    *
    * It return the vector used in getVExpr, to get this object
    *
    * \return the vector
    *
    */
    const vtype & getVector() const
    {
        return first_or_second<has_vtype<exp1>::value,exp1,exp2>::getVector(o1,o2);
    }

        /*! \brief Evaluate the expression
         *
         * \param key where to evaluate the expression
         *
         * \return the result of the expression
         *
         */
        template<typename r_type=typename std::remove_reference<decltype(o1.value(vect_dist_key_dx()) / o2.value(vect_dist_key_dx()))>::type >
        __device__ __host__ inline r_type value(const unsigned int & key) const
        {
                return o1.value(key) / o2.value(key);
        }
};


/*! \brief it take an expression and create the negatove of this expression
 *
 *
 */
template <typename exp1>
class vector_dist_expression_op<exp1,void,VECT_SUB_UNI>
{
	//! expression 1
	const exp1 o1;

public:


	typedef typename exp1::is_ker is_ker;

	//! return the vector type on which this expression operate
	typedef typename vector_result<typename exp1::vtype,void>::type vtype;

	//! result for is sort
	typedef typename vector_is_sort_result<exp1::is_sort::value,false>::type is_sort;

	//! NN_type
	typedef typename nn_type_result<typename exp1::NN_type,void>::type NN_type;

	//! constructor from an expresssion
	vector_dist_expression_op(const exp1 & o1)
	:o1(o1)
	{}

	/*! \brief get the NN object
	 *
	 * \return the NN object
	 *
	 */
	inline NN_type * getNN() const
	{
		return nn_type_result<typename exp1::NN_type,void>::getNN(o1);
	}

	/*! \brief Return the underlying vector
	 *
	 * \return the vector
	 *
	 */
	const vtype & getVector()
	{
		return vector_result<typename exp1::vtype,void>::getVector(o1);
	}

	//! initialize the expression tree
	inline void init() const
	{
		o1.init();
	}

    /*! \brief Return the vector on which is acting
    *
    * It return the vector used in getVExpr, to get this object
    *
    * \return the vector
    *
    */
    const vtype & getVector() const
    {
        return o1.getVector();
    }


	//! return the result of the expression
	template<typename r_type=typename std::remove_reference<decltype(-(o1.value(vect_dist_key_dx(0))))>::type > inline r_type value(const vect_dist_key_dx & key) const
	{
		return -(o1.value(key));
	}

    template<typename Sys_eqs, typename pmap_type, typename unordered_map_type, typename coeff_type>
    inline void value_nz(pmap_type & p_map, const vect_dist_key_dx & key, unordered_map_type & cols, coeff_type & coeff, unsigned int comp) const
    {
	    coeff_type coeff_tmp = -coeff;
        o1.template value_nz<Sys_eqs>(p_map,key,cols,coeff_tmp, comp);
    }
	//! return the result of the expression
	template<typename r_type=typename std::remove_reference<decltype(-(o1.value(vect_dist_key_dx(0))))>::type >
	__device__ __host__ inline r_type value(const unsigned int & key) const
	{
		return -(o1.value(key));
	}
};

/*! \brief Expression implementation computation selector
 *
 *
 */
template<int impl, bool vect_ker>
struct vector_dist_expression_comp_sel
{
	typedef boost::mpl::int_<impl> type;
};

template<>
struct vector_dist_expression_comp_sel<comp_host,true>
{
	typedef boost::mpl::int_<-1> type;
};

template<>
struct vector_dist_expression_comp_sel<comp_dev,false>
{
	typedef boost::mpl::int_<-1> type;
};

template<typename vector, bool is_ker = has_vector_kernel<vector>::type::value>
struct vector_expression_transform
{
	typedef vector& type;
};

template<typename vector>
struct vector_expression_transform<vector,true>
{
	typedef vector type;
};

template<typename vector>
struct v_mem_mutable
{
	vector v;

	v_mem_mutable(vector & v)
	:v(v)
	{}
};



/*! \brief Main class that encapsulate a vector properties operand to be used for expressions construction
 *
 * \tparam prp property involved
 * \tparam vector involved
 *
 */
template<unsigned int prp, typename vector>
class vector_dist_expression
{
	//! The vector
	mutable v_mem_mutable<typename vector_expression_transform<vector>::type> v;

	vector_dist_ker_list<vector> * vdl;

public:

	typedef typename has_vector_kernel<vector>::type is_ker;

	//! The type of the internal vector
	typedef vector vtype;

	//! result for is sort
	typedef boost::mpl::bool_<false> is_sort;

	//! NN_type
	typedef void NN_type;

	//! Property id of the point
	static const unsigned int prop = prp;

	int var_id = 0;

	void setVarId(int var_id)
	{
		this->var_id = var_id;
	}

	//! constructor for an external vector
	vector_dist_expression(vector & v)
	:v(v),vdl(NULL)
	{}

	//! constructor for an external vector
	~vector_dist_expression()
	{
		if (vdl != NULL)
		{vdl->remove(v.v);}
	}

	/*! \brief get the NN object
	 *
	 * \return the NN object
	 *
	 */
	inline void * getNN() const
	{
		return NULL;
	}

	/*! \brief Return the vector on which is acting
	 *
	 * It return the vector used in getVExpr, to get this object
	 *
	 * \return the vector
	 *
	 */
	__device__ __host__ const vector & getVector() const
	{
		return v.v;
	}

	/*! \brief Return the vector on which is acting
	 *
	 * It return the vector used in getVExpr, to get this object
	 *
	 * \return the vector
	 *
	 */
	__device__ __host__ vector & getVector()
	{
		return v.v;
	}

	/*! \brief set vector_dist_ker_list
	 *
	 * \param vdkl vector_dist_ker_list
	 *
	 */
	void set_vector_dist_ker_list(vector_dist_ker_list<vector> & vdkl, bool is_sort)
	{
		vdkl.add(v.v,is_sort);
		vdl = &vdkl;
	}

	/*! \brief This function must be called before value
	 *
	 * it initialize the expression if needed
	 *
	 */
	inline void init() const
	{}

	/*! \brief Evaluate the expression
	 *
	 * \param k where to evaluate the expression
	 *
	 * \return the result of the expression
	 *
	 */
	__host__ inline auto value(const vect_dist_key_dx & k) const -> decltype(pos_or_propR<vector,prp>::value(v.v,k))
	{
		return pos_or_propR<vector,prp>::value(v.v,k);
	}

	/*! \brief Evaluate the expression
	 *
	 * \param k where to evaluate the expression
	 *
	 * \return the result of the expression
	 *
	 */
	__device__ inline auto value(const unsigned int & k) const -> decltype(pos_or_propR<vector,prp>::value(v.v,k))
	{
		return pos_or_propR<vector,prp>::value(v.v,k);
	}

	/*! \brief Fill the vector property with the evaluated expression
	 *
	 * \param v_exp expression to evaluate
	 *
	 * \return itself
	 *
	 */
	template<unsigned int prp2> vector & operator=(const vector_dist_expression<prp2,vector> & v_exp)
	{
<<<<<<< HEAD
		if (has_vector_kernel<vector>::type::value == false)
		{
			vector_dist_op_compute_op<prp,false,vector_dist_expression_comp_sel<comp_host,
																	   	  has_vector_kernel<vector>::type::value>::type::value>
			::compute_expr(v.v,v_exp);
		}
		else
		{
			vector_dist_op_compute_op<prp,false,vector_dist_expression_comp_sel<comp_dev,
		   	  	  	  	  	  	  	  	  	  	  	  	  	  	  	  	  has_vector_kernel<vector>::type::value>::type::value>
			::compute_expr(v.v,v_exp);
=======
		v_exp.init();

		if (v_exp.getVector().isSubset() == true)
		{
			std::cout << __FILE__ << ":" << __LINE__ << " error on the right hand side of the expression you have to use non-subset properties" << std::endl;
			return v;
		}

		auto it = v.getDomainIterator();

		while (it.isNext())
		{
			auto key = it.get();
			auto key_orig = v.getOriginKey(key);

			pos_or_propL<vector,prp>::value(v,key) = v_exp.value(key);

			++it;
>>>>>>> 4643a68a
		}

		return v.v;
	}

	/*! \brief Fill the vector property with the evaluated expression
	 *
	 * \param v_exp expression to evaluate
	 *
	 * \return itself
	 *
	 */
	template<typename exp1, typename exp2, unsigned int op>
	vector & operator=(const vector_dist_expression_op<exp1,exp2,op> & v_exp)
	{
<<<<<<< HEAD
		if (has_vector_kernel<vector>::type::value == false)
		{
			vector_dist_op_compute_op<prp,
									  vector_dist_expression_op<exp1,exp2,op>::is_sort::value,
									  vector_dist_expression_comp_sel<comp_host,
																	  has_vector_kernel<vector>::type::value>::type::value>
			::compute_expr(v.v,v_exp);
		}
		else
		{
			vector_dist_op_compute_op<prp,
									  vector_dist_expression_op<exp1,exp2,op>::is_sort::value,
									  vector_dist_expression_comp_sel<comp_dev,
		   	  	  	  	  	  	  	  	  	  	  	  	  	  	  	  has_vector_kernel<vector>::type::value>::type::value>
			::compute_expr(v.v,v_exp);
=======
		v_exp.init();

		if (v_exp.getVector().isSubset() == true)
		{
			std::cout << __FILE__ << ":" << __LINE__ << " error on the right hand side of the expression you have to use non-subset properties" << std::endl;
			return v;
		}

		auto it = v.getDomainIterator();

		while (it.isNext())
		{
			auto key = it.get();
			auto key_orig = v.getOriginKey(key);

			pos_or_propL<vector,prp>::value(v,key) = v_exp.value(key_orig);

			if (key.getKey() == 1000)
			{
				int debug = 0;
				debug++;

				auto out = v_exp.value(key_orig);
			}

			++it;
>>>>>>> 4643a68a
		}

		return v.v;
	}

	/*! \brief Fill the vector property with the double
	 *
	 * \param d value to fill
	 *
	 * \return the internal vector
	 *
	 */
	vector & operator=(double d)
	{
		if (has_vector_kernel<vector>::type::value == false)
		{
			vector_dist_op_compute_op<prp,
									  false,
									  vector_dist_expression_comp_sel<comp_host,
																	  has_vector_kernel<vector>::type::value>::type::value>
			::compute_const(v.v,d);
		}
		else
		{
			vector_dist_op_compute_op<prp,
									  false,
									  vector_dist_expression_comp_sel<comp_dev,
		   	  	  	  	  	  	  	  	  	  	  	  	  	  	  	  has_vector_kernel<vector>::type::value>::type::value>
			::compute_const(v.v,d);
		}

		return v.v;
	}


    template<typename Sys_eqs, typename pmap_type, typename unordered_map_type, typename coeff_type>
    inline void value_nz(pmap_type & p_map, const vect_dist_key_dx & key, unordered_map_type & cols, coeff_type & coeff, unsigned int comp) const
    {
            cols[p_map. template getProp<0>(key)*Sys_eqs::nvar + var_id + comp] += coeff;
    }

    inline vector_dist_expression_op<vector_dist_expression<prp,vector>,boost::mpl::int_<1>,VECT_COMP> operator[](int comp)
    {
        int comp_n[1];

        comp_n[0] = comp;

        vector_dist_expression_op<vector_dist_expression<prp,vector>,boost::mpl::int_<1>,VECT_COMP> v_exp(*this,comp_n,var_id);

        return v_exp;
    }
};

template<typename vector, unsigned int impl>
struct switcher_get_v
{
	typedef vector type;

	static vector & get(vector & v)	{return v;};

	template<typename exp_type, typename vector_klist>
	static void register_vector(exp_type & exp_v, vector_klist & v,bool is_sort)
	{
	}
};

template<typename vector>
struct switcher_get_v<vector,comp_dev>
{
	typedef decltype(std::declval<vector>().toKernel()) type;

	static type get(vector & v)	{return v.toKernel();};

	template<typename exp_type, typename vector_klist>
	static void register_vector(exp_type & exp_v, vector_klist & v,bool is_sort)
	{
		exp_v.set_vector_dist_ker_list(v.private_get_vector_dist_ker_list(),is_sort);
	}
};

template<unsigned int, bool is_valid>
struct get_vector_dist_expression_op
{
	template<typename exp_type>
	inline static auto get(exp_type & o1, const vect_dist_key_dx & key) -> decltype(o1.value(vect_dist_key_dx(0)))
	{
		return o1.value(key);
	}

	template<unsigned int prop, typename exp_type, typename vector_type>
	inline static void assign(exp_type & o1, vector_type & v, const vect_dist_key_dx & key)
	{
		pos_or_propL<vector_type,exp_type::prop>::value(v,key) = o1.value(key);
	}

	template<unsigned int prop, typename vector_type>
	inline static void assign_double(double d, vector_type & v, const vect_dist_key_dx & key)
	{
		pos_or_propL<vector_type,prop>::value(v,key) = d;
	}
};

template<>
struct get_vector_dist_expression_op<1,false>
{
	template<typename exp_type>
	static int get(exp_type & o1, const vect_dist_key_dx & key, const int (& comp)[1])
	{
		return 0;
	}

	template<unsigned int prop, typename exp_type, typename vector_type>
	inline static void assign(exp_type & o1, vector_type & v, const vect_dist_key_dx & key)
	{
	}

	template<unsigned int prop, typename vector_type>
	inline static void assign_double(double d, vector_type & v, const vect_dist_key_dx & key)
	{
	}
};

template<>
struct get_vector_dist_expression_op<1,true>
{
	template<typename exp_type>
	static auto get(exp_type & o1, const vect_dist_key_dx & key, const int (& comp)[1]) -> decltype(o1.value(vect_dist_key_dx(0))[0])
	{
		return o1.value(key)[comp[0]];
	}

	template<unsigned int prop,typename exp_type, typename vector_type>
	inline static void assign(exp_type & o1, vector_type & v, const vect_dist_key_dx & key, const int (& comp)[1])
	{
		pos_or_propL<vector_type,prop>::value(v,key)[comp[0]] = o1.value(key);
	}

	template<unsigned int prop, typename vector_type>
	inline static void assign_double(double d, vector_type & v, const vect_dist_key_dx & key, const int (& comp)[1])
	{
		pos_or_propL<vector_type,prop>::value(v,key)[comp[0]] = d;
	}
};

template<>
struct get_vector_dist_expression_op<2,true>
{
	template<typename exp_type>
	static auto get(exp_type & o1, const vect_dist_key_dx & key, const int (& comp)[2]) -> decltype(o1.value(vect_dist_key_dx(0))[0][0])
	{
		return o1.value(key)[comp[0]][comp[1]];
	}

	template<unsigned int prop,typename exp_type, typename vector_type>
	inline static void assign(exp_type & o1, vector_type & v, const vect_dist_key_dx & key, const int (& comp)[2])
	{
		pos_or_propL<vector_type,prop>::value(v,key)[comp[0]][comp[1]] = o1.value(key);
	}

	template<unsigned int prop, typename vector_type>
	inline static void assign_double(double d, vector_type & v, const vect_dist_key_dx & key, const int (& comp)[2])
	{
		pos_or_propL<vector_type,prop>::value(v,key)[comp[0]][comp[1]] = d;
	}
};

/*! \brief like std::rank but it also work for openfpm structures like Point where it return 1
 *
 * \tparam T structure to check
 *
 */
template<typename T, bool is_point = is_Point<T>::value>
struct rank_gen
{
	typedef boost::mpl::int_<std::rank<T>::value> type;
};

template<typename T>
struct rank_gen<T,true>
{
	typedef boost::mpl::int_<1> type;
};

/*! \brief it take an expression and create the negatove of this expression
 *
 *
 */
template <typename exp1,int n>
class vector_dist_expression_op<exp1,boost::mpl::int_<n>,VECT_COMP>
{
	//! expression 1
	exp1 o1;

	//! component
	int comp[n];

	int var_id = 0;
    void setVarId(int var_id)
    {
        this->var_id = var_id;
    }

	typedef vector_dist_expression_op<exp1,boost::mpl::int_<n>,VECT_COMP> myself;

public:

        typedef std::false_type is_ker;

        //! result for is sort
        typedef boost::mpl::bool_<false> is_sort;

        //! result for is sort
        typedef boost::mpl::bool_<false> NN_type;

	typedef typename exp1::vtype vtype;

	//! constructor from an expresssion

	vector_dist_expression_op(const exp1 & o1, int (& comp)[n], int var_id)
	:o1(o1),var_id(var_id)
	{
		for (int i = 0 ; i < n ; i++)
		{this->comp[i] = comp[i];}
	}

    /*! \brief Return the vector on which is acting
    *
    * It return the vector used in getVExpr, to get this object
    *
    * \return the vector
    *
    */
    const vtype & getVector() const
    {
        return o1.getVector();
    }

    /*! \brief Return the vector on which is acting
    *
    * It return the vector used in getVExpr, to get this object
    *
    * \return the vector
    *
    */
    vtype & getVector()
    {
        return o1.getVector();
    }

	//! initialize the expression tree
	inline void init() const
	{
		o1.init();
	}

	//! property on which this view is acting
	typedef typename boost::mpl::at<typename vtype::value_type::type,boost::mpl::int_<exp1::prop>>::type property_act;

	/*! \brief Return the result of the expression
	 *
	 * \note this function must be deactivated on transitional objects. Suppose we are slicing a tensor of rank 2
	 *            an object of rank 1 is implicitly created for such object we have to deactivate this function
	 *            because ill-formed
	 *
	 * \param key point where to evaluate
	 *
	 *
	 */
	inline auto value(const vect_dist_key_dx & key) const -> decltype(get_vector_dist_expression_op<n,n == rank_gen<property_act>::type::value>::get(o1,vect_dist_key_dx(0),comp))
	{
		return get_vector_dist_expression_op<n,n == rank_gen<property_act>::type::value>::get(o1,key,comp);
	}

	/*! \brief Return the result of the expression
	 *
	 * \note this function must be deactivated on transitional objects. Suppose we are slicing a tensor of rank 2
	 *            an object of rank 1 is implicitly created for such object we have to deactivate this function
	 *            because ill-formed
	 *
	 * \param key point where to evaluate
	 *
	 *
	 */
	inline auto get(const vect_dist_key_dx & key) const -> decltype(value(key))
	{
		return this->value(key);
	}

    template<typename Sys_eqs, typename pmap_type, typename unordered_map_type, typename coeff_type>
    inline void value_nz(pmap_type & p_map, const vect_dist_key_dx & key, unordered_map_type & cols, coeff_type & coeff, unsigned int comp_) const
    {
#ifdef SE_CLASS1

    	if (n != 1)
    	{
    		std::cout << __FILE__ << ":" << __LINE__ << " Error it only work for tensore of rank 1 ... like vectors " << std::endl;
    	}

#endif

        o1.template value_nz<Sys_eqs>(p_map,key,cols,coeff,comp_ + var_id + comp[0]);
    }

    inline vector_dist_expression_op<exp1,boost::mpl::int_<2>,VECT_COMP> operator[](int comp_)
    {
    	int comp_n[n+1];

    	for (int i = 0 ; i < n ; i++)
    	{comp_n[i] = comp[i];}
    	comp_n[n] = comp_;

    	vector_dist_expression_op<exp1,boost::mpl::int_<2>,VECT_COMP> v_exp(o1,comp_n,var_id);

    	return v_exp;
    }

	/*! \brief Fill the vector property with the evaluated expression
	 *
	 * \param v_exp expression to evaluate
	 *
	 * \return itself
	 *
	 */
	template<unsigned int prp2> vtype & operator=(const vector_dist_expression<prp2,vtype> & v_exp)
	{
		v_exp.init();

		auto & v = getVector();

		auto it = v.getDomainIterator();

		while (it.isNext())
		{
			auto key = it.get();
			auto key_orig = v.getOriginKey(key);

			get_vector_dist_expression_op<n,n == rank_gen<property_act>::type::value>::template assign<exp1::prop>(v_exp,v,key_orig,comp);

			++it;
		}

		return v;
	}

	/*! \brief Fill the vector property with the evaluated expression
	 *
	 * \param v_exp expression to evaluate
	 *
	 * \return itself
	 *
	 */
	template<typename exp1_, typename exp2_, unsigned int op> vtype & operator=(const vector_dist_expression_op<exp1_,exp2_,op> & v_exp)
	{
		v_exp.init();

		auto & v = getVector();

		auto it = v.getDomainIterator();

		while (it.isNext())
		{
			auto key = it.get();
			auto key_orig = v.getOriginKey(key);

			get_vector_dist_expression_op<n,n == rank_gen<property_act>::type::value>::template assign<exp1::prop>(v_exp,v,key_orig,comp);

			++it;
		}

		return v;
	}

	/*! \brief Fill the vector property with the double
	 *
	 * \param d value to fill
	 *
	 * \return the internal vector
	 *
	 */
	vtype & operator=(double d)
	{
		auto & v = getVector();

		auto it = v.getDomainIterator();

		while (it.isNext())
		{
			auto key = it.get();

			//pos_or_propL<vtype,exp1::prp>::value(v,key) = d;
			get_vector_dist_expression_op<n,n == rank_gen<property_act>::type::value>::template assign_double<exp1::prop>(d,v,key,comp);


			++it;
		}

		return v;
	}
};

/*! \Create an expression from a vector property
 *
 * \tpatam prp property
 * \param v
 *
 */
template <unsigned int prp,unsigned int impl = comp_host, typename vector>
inline vector_dist_expression<prp,typename switcher_get_v<vector,impl>::type > getV(vector & v)
{
	decltype(switcher_get_v<vector,impl>::get(v)) vk = switcher_get_v<vector,impl>::get(v);
	vector_dist_expression<prp,typename switcher_get_v<vector,impl>::type > exp_v(vk);

	switcher_get_v<vector,impl>::register_vector(exp_v,v,false);

	return exp_v;
}


/*! \Create an expression from a vector property
 *
 * \tpatam prp property
 * \param v
 *
 */
template <unsigned int prp,typename vector>
inline vector_dist_expression<prp, typename switcher_get_v<vector,comp_dev>::type > getV_sort(vector & v)
{
	auto vk = v.toKernel_sorted();
	vector_dist_expression<prp,typename switcher_get_v<vector, comp_dev>::type > exp_v(vk);

	exp_v.set_vector_dist_ker_list(v.private_get_vector_dist_ker_list(),true);

	return exp_v;
}

/*! \brief Main class that encapsulate a double constant
 *
 * \param prp no meaning
 *
 */
template<unsigned int prp>
class vector_dist_expression<prp,double>
{
	//! constant parameter
	double d;

public:

	typedef std::false_type is_ker;

	//! result for is sort
	typedef boost::mpl::bool_<false> is_sort;

	typedef void NN_type;

	//! constructor from a constant expression
	inline vector_dist_expression(const double & d)
	:d(d)
	{}

	/*! \brief This function must be called before value
	 *
	 * it initialize the expression if needed
	 *
	 */
	inline void init() const
	{}

	/*! \brief Evaluate the expression
	 *
	 * \param k ignored position in the vector
	 *
	 * It just return the value set in the constructor
	 *
	 * \return the constant value
	 *
	 */
	inline double value(const vect_dist_key_dx & k) const
	{
		return d;
	}


    template<typename Sys_eqs, typename pmap_type, typename unordered_map_type, typename coeff_type>
    inline void value_nz(pmap_type & p_map, const vect_dist_key_dx & key, unordered_map_type & cols, coeff_type & coeff, unsigned int comp) const
    {
        cols[p_map. template getProp<0>(key)*Sys_eqs::nvar + comp] += coeff;
    }
	/*! \brief Evaluate the expression
	 *
	 * \param k ignored position in the vector
	 *
	 * It just return the value set in the constructor
	 *
	 * \return the constant value
	 *
	 */
	__host__ __device__ inline double value(const unsigned int & k) const
	{
		return d;
	}
};


/*! \brief Main class that encapsulate a float constant
 *
 * \param prp no meaning
 *
 */
template<unsigned int prp>
class vector_dist_expression<prp,float>
{
	//! constant value
	float d;

public:

	typedef std::false_type is_ker;


	//! result for is sort
	typedef boost::mpl::bool_<false> is_sort;

	typedef void NN_type;

	//! constrictor from constant value
	inline vector_dist_expression(const float & d)
	:d(d)
	{}

	/*! \brief This function must be called before value
	 *
	 * it initialize the expression if needed
	 *
	 */
	inline void init() const
	{}

	/*! \brief Evaluate the expression
	 *
	 * \param k ignored position in the vector
	 *
	 * It just return the value set in the constructor
	 *
	 * \return the constant value set in the constructor
	 *
	 */
	inline float value(const vect_dist_key_dx & k) const
	{
		return d;
	}

	/*! \brief Evaluate the expression
	 *
	 * \param k ignored position in the vector
	 *
	 * It just return the value set in the constructor
	 *
	 * \return the constant value set in the constructor
	 *
	 */
	__device__ __host__ inline float value(const unsigned int & k) const
	{
		return d;
	}
};

/* \brief sum two distributed vector expression
 *
 * \param va vector expression one
 * \param vb vector expression two
 *
 * \return an object that encapsulate the expression
 *
 */
template<unsigned int p1, unsigned int p2, typename v1, typename v2>
inline vector_dist_expression_op<vector_dist_expression<p1,v1>,vector_dist_expression<p2,v2>,VECT_SUM>
operator+(const vector_dist_expression<p1,v1> & va, const vector_dist_expression<p2,v2> & vb)
{
	vector_dist_expression_op<vector_dist_expression<p1,v1>,vector_dist_expression<p2,v2>,VECT_SUM> exp_sum(va,vb);

	return exp_sum;
}

/* \brief sum two distributed vector expression
 *
 * \param va vector expression one
 * \param vb vector expression two
 *
 * \return an object that encapsulate the expression
 *
 */
template<typename exp1 , typename exp2, unsigned int op1, unsigned int prp1, typename v1>
inline vector_dist_expression_op<vector_dist_expression_op<exp1,exp2,op1>,vector_dist_expression<prp1,v1>,VECT_SUM>
operator+(const vector_dist_expression_op<exp1,exp2,op1> & va, const vector_dist_expression<prp1,v1> & vb)
{
	vector_dist_expression_op<vector_dist_expression_op<exp1,exp2,op1>,vector_dist_expression<prp1,v1>,VECT_SUM> exp_sum(va,vb);

	return exp_sum;
}

/* \brief sum two distributed vector expression
 *
 * \param va vector expression one
 * \param vb vector expression two
 *
 * \return an object that encapsulate the expression
 *
 */
template<typename exp1 , typename exp2, unsigned int op1, unsigned int prp1, typename v1>
inline vector_dist_expression_op<vector_dist_expression<prp1,v1>,vector_dist_expression_op<exp1,exp2,op1>,VECT_SUM>
operator+(const vector_dist_expression<prp1,v1> & va, const vector_dist_expression_op<exp1,exp2,op1> & vb)
{
	vector_dist_expression_op<vector_dist_expression<prp1,v1>,vector_dist_expression_op<exp1,exp2,op1>,VECT_SUM> exp_sum(va,vb);

	return exp_sum;
}

/* \brief sum two distributed vector expression
 *
 * \param va vector expression one
 * \param vb vector expression two
 *
 * \return an object that encapsulate the expression
 *
 */
template<typename exp1 , typename exp2, unsigned int op1, typename exp3 , typename exp4, unsigned int op2>
inline vector_dist_expression_op<vector_dist_expression_op<exp1,exp2,op1>,vector_dist_expression_op<exp3,exp4,op2>,VECT_SUM>
operator+(const vector_dist_expression_op<exp1,exp2,op1> & va, const vector_dist_expression_op<exp3,exp4,op2> & vb)
{
	vector_dist_expression_op<vector_dist_expression_op<exp1,exp2,op1>,vector_dist_expression_op<exp3,exp4,op2>,VECT_SUM> exp_sum(va,vb);

	return exp_sum;
}

/* \brief sum two distributed vector expression
 *
 * \param va vector expression one
 * \param vb vector expression two
 *
 * \return an object that encapsulate the expression
 *
 */
template<unsigned int prp1 , typename v1>
inline vector_dist_expression_op<vector_dist_expression<prp1,v1>,vector_dist_expression<0,double>,VECT_SUM>
operator+(const vector_dist_expression<prp1,v1> & va, double d)
{
	vector_dist_expression_op<vector_dist_expression<prp1,v1>,vector_dist_expression<0,double>,VECT_SUM> exp_sum(va,vector_dist_expression<0,double>(d));

	return exp_sum;
}

/* \brief sum two distributed vector expression
 *
 * \param va vector expression one
 * \param vb vector expression two
 *
 * \return an object that encapsulate the expression
 *
 */
template<unsigned int prp1 , typename v1>
inline vector_dist_expression_op<vector_dist_expression<0,double>,vector_dist_expression<prp1,v1>,VECT_SUM>
operator+(double d, const vector_dist_expression<prp1,v1> & vb)
{
	vector_dist_expression_op<vector_dist_expression<0,double>,vector_dist_expression<prp1,v1>,VECT_SUM> exp_sum(vector_dist_expression<0,double>(d),vb);

	return exp_sum;
}

/* \brief sum two distributed vector expression
 *
 * \param va vector expression one
 * \param vb vector expression two
 *
 * \return an object that encapsulate the expression
 *
 */
template<typename exp1 , typename exp2, unsigned int op1>
inline vector_dist_expression_op<vector_dist_expression_op<exp1,exp2,op1>,vector_dist_expression<0,double>,VECT_SUM>
operator+(const vector_dist_expression_op<exp1,exp2,op1> & va, double d)
{
	vector_dist_expression_op<vector_dist_expression_op<exp1,exp2,op1>,vector_dist_expression<0,double>,VECT_SUM> exp_sum(va,vector_dist_expression<0,double>(d));

	return exp_sum;
}


/* \brief subtract two distributed vector expression
 *
 * \param va vector expression one
 * \param vb vector expression two
 *
 * \return an object that encapsulate the expression
 *
 */
template<unsigned int p1, unsigned int p2, typename v1, typename v2>
inline vector_dist_expression_op<vector_dist_expression<p1,v1>,vector_dist_expression<p2,v2>,VECT_SUB>
operator-(const vector_dist_expression<p1,v1> & va, const vector_dist_expression<p2,v2> & vb)
{
	vector_dist_expression_op<vector_dist_expression<p1,v1>,vector_dist_expression<p2,v2>,VECT_SUB> exp_sum(va,vb);

	return exp_sum;
}


/* \brief subtract two distributed vector expression
 *
 * \param va vector expression one
 * \param vb vector expression two
 *
 * \return an object that encapsulate the expression
 *
 */
template<typename exp1, typename exp2, unsigned int op1, unsigned int p2, typename v2>
inline vector_dist_expression_op<vector_dist_expression_op<exp1,exp2,op1>,vector_dist_expression<p2,v2>,VECT_SUB>
operator-(const vector_dist_expression_op<exp1,exp2,op1> & va, const vector_dist_expression<p2,v2> & vb)
{
	vector_dist_expression_op<vector_dist_expression_op<exp1,exp2,op1>,vector_dist_expression<p2,v2>,VECT_SUB> exp_sum(va,vb);

	return exp_sum;
}

/* \brief minus of a distributed vector expression operator
 *
 * \param va vector expression one
 *
 * \return an object that encapsulate the expression
 *
 */
template<typename exp1, typename exp2_, unsigned int op1>
inline vector_dist_expression_op<vector_dist_expression_op<exp1,exp2_,op1>,void,VECT_SUB_UNI>
operator-(const vector_dist_expression_op<exp1,exp2_,op1> & va)
{
	vector_dist_expression_op<vector_dist_expression_op<exp1,exp2_,op1>,void,VECT_SUB_UNI> exp_sum(va);

	return exp_sum;
}

/* \brief minus of a distributed vector expression
 *
 * \param va vector expression one
 *
 * \return an object that encapsulate the expression
 *
 */
template<unsigned int p1, typename v1>
inline vector_dist_expression_op<vector_dist_expression<p1,v1>,void,VECT_SUB_UNI>
operator-(const vector_dist_expression<p1,v1> & va)
{
	vector_dist_expression_op<vector_dist_expression<p1,v1>,void,VECT_SUB_UNI> exp_sum(va);

	return exp_sum;
}


/* \brief subtract two distributed vector expression
 *
 * \param va vector expression one
 * \param vb vector expression two
 *
 * \return an object that encapsulate the expression
 *
 */
template<typename exp1, typename exp2, unsigned int op1, unsigned int p2, typename v2>
inline vector_dist_expression_op<vector_dist_expression<p2,v2>,vector_dist_expression_op<exp1,exp2,op1>,VECT_SUB>
operator-(const vector_dist_expression<p2,v2> & va, const vector_dist_expression_op<exp1,exp2,op1> & vb)
{
	vector_dist_expression_op<vector_dist_expression<p2,v2>, vector_dist_expression_op<exp1,exp2,op1>,VECT_SUB> exp_sum(va,vb);

	return exp_sum;
}

/* \brief subtract two distributed vector expression
 *
 * \param va vector expression one
 * \param vb vector expression two
 *
 * \return an object that encapsulate the expression
 *
 */
template<typename exp1, typename exp2, unsigned int op1, typename exp3, typename exp4, unsigned int op2>
inline vector_dist_expression_op<vector_dist_expression_op<exp1,exp2,op1>,vector_dist_expression_op<exp3,exp4,op2>,VECT_SUB>
operator-(const vector_dist_expression_op<exp1,exp2,op1> & va, const vector_dist_expression_op<exp3,exp4,op2> & vb)
{
	vector_dist_expression_op<vector_dist_expression_op<exp1,exp2,op1>,vector_dist_expression_op<exp3,exp4,op2>,VECT_SUB> exp_sum(va,vb);

	return exp_sum;
}

/* \brief subtract two distributed vector expression
 *
 * \param va vector expression one
 * \param vb vector expression two
 *
 * \return an object that encapsulate the expression
 *
 */
template<unsigned int prp1, typename v1>
inline vector_dist_expression_op<vector_dist_expression<prp1,v1>,vector_dist_expression<0,double>,VECT_SUB>
operator-(const vector_dist_expression<prp1,v1> & va, double d)
{
	vector_dist_expression_op<vector_dist_expression<prp1,v1>,vector_dist_expression<0,double>,VECT_SUB> exp_sum(va,vector_dist_expression<0,double>(d));

	return exp_sum;
}

/* \brief subtract two distributed vector expression
 *
 * \param va vector expression one
 * \param vb vector expression two
 *
 * \return an object that encapsulate the expression
 *
 */
template<unsigned int prp1, typename v1>
inline vector_dist_expression_op<vector_dist_expression<0,double>,vector_dist_expression<prp1,v1>,VECT_SUB>
operator-(double d, const vector_dist_expression<prp1,v1> & vb)
{
	vector_dist_expression_op<vector_dist_expression<0,double>,vector_dist_expression<prp1,v1>,VECT_SUB> exp_sum(vector_dist_expression<0,double>(d),vb);

	return exp_sum;
}

/* \brief Multiply two distributed vector expression
 *
 * \param va vector expression one
 * \param vb vector expression two
 *
 * \return an object that encapsulate the expression
 *
 */
template<unsigned int p2, typename v2>
inline vector_dist_expression_op<vector_dist_expression<0,double>,vector_dist_expression<p2,v2>,VECT_MUL>
operator*(double d, const vector_dist_expression<p2,v2> & vb)
{
	vector_dist_expression_op<vector_dist_expression<0,double>,vector_dist_expression<p2,v2>,VECT_MUL> exp_sum(vector_dist_expression<0,double>(d),vb);

	return exp_sum;
}

/* \brief Multiply two distributed vector expression
 *
 * \param va vector expression one
 * \param vb vector expression two
 *
 * \return an object that encapsulate the expression
 *
 */
template<unsigned int p2, typename v2>
inline vector_dist_expression_op<vector_dist_expression<p2,v2>,vector_dist_expression<0,double>,VECT_MUL>
operator*(const vector_dist_expression<p2,v2> & va, double d)
{
	vector_dist_expression_op<vector_dist_expression<p2,v2>,vector_dist_expression<0,double>,VECT_MUL> exp_sum(va,vector_dist_expression<0,double>(d));

	return exp_sum;
}

/* \brief Multiply two distributed vector expression
 *
 * \param va vector expression one
 * \param vb vector expression two
 *
 * \return an object that encapsulate the expression
 *
 */
template<unsigned int p1, typename v1,unsigned int p2, typename v2>
inline vector_dist_expression_op<vector_dist_expression<p1,v1>,vector_dist_expression<p2,v2>,VECT_MUL>
operator*(const vector_dist_expression<p1,v1> & va, const vector_dist_expression<p2,v2> & vb)
{
	vector_dist_expression_op<vector_dist_expression<p1,v1>,vector_dist_expression<p2,v2>,VECT_MUL> exp_sum(va,vb);

	return exp_sum;
}

/* \brief Multiply two distributed vector expression
 *
 * \param va vector expression one
 * \param vb vector expression two
 *
 * \return an object that encapsulate the expression
 *
 */
template<unsigned int p1, typename v1, typename exp1, typename exp2, unsigned int op1>
inline vector_dist_expression_op<vector_dist_expression<p1,v1>,vector_dist_expression_op<exp1,exp2,op1>,VECT_MUL>
operator*(const vector_dist_expression<p1,v1> & va, const vector_dist_expression_op<exp1,exp2,op1> & vb)
{
	vector_dist_expression_op<vector_dist_expression<p1,v1>,vector_dist_expression_op<exp1,exp2,op1>,VECT_MUL> exp_sum(va,vb);

	return exp_sum;
}

/* \brief Multiply two distributed vector expression
 *
 * \param va vector expression one
 * \param vb vector expression two
 *
 * \return an object that encapsulate the expression
 *
 */
template<unsigned int p1, typename v1, typename exp1, typename exp2, unsigned int op1>
inline vector_dist_expression_op<vector_dist_expression_op<exp1,exp2,op1>,vector_dist_expression<p1,v1>,VECT_MUL>
operator*(const vector_dist_expression_op<exp1,exp2,op1> & va, const vector_dist_expression<p1,v1> & vb)
{
	vector_dist_expression_op<vector_dist_expression_op<exp1,exp2,op1>,vector_dist_expression<p1,v1>,VECT_MUL> exp_sum(va,vb);

	return exp_sum;
}

/* \brief Multiply two distributed vector expression
 *
 * \param va vector expression one
 * \param vb vector expression two
 *
 * \return an object that encapsulate the expression
 *
 */
template<typename exp1, typename exp2, unsigned int op1, typename exp3 , typename exp4, unsigned int op2>
inline vector_dist_expression_op<vector_dist_expression_op<exp1,exp2,op1>,vector_dist_expression_op<exp3,exp4,op2>,VECT_MUL>
operator*(const vector_dist_expression_op<exp1,exp2,op1> & va, const vector_dist_expression_op<exp3,exp4,op2> & vb)
{
	vector_dist_expression_op<vector_dist_expression_op<exp1,exp2,op1>,vector_dist_expression_op<exp3,exp4,op2>,VECT_MUL> exp_sum(va,vb);

	return exp_sum;
}

/* \brief Multiply a distributed vector expression by a number
 *
 * \param va vector expression
 * \param d number
 *
 * \return an object that encapsulate the expression
 *
 */
template<typename exp1 , typename exp2, unsigned int op1>
inline vector_dist_expression_op<vector_dist_expression_op<exp1,exp2,op1>,vector_dist_expression<0,double>,VECT_MUL>
operator*(const vector_dist_expression_op<exp1,exp2,op1> & va, double d)
{
	vector_dist_expression_op<vector_dist_expression_op<exp1,exp2,op1>,vector_dist_expression<0,double>,VECT_MUL> exp_sum(va,vector_dist_expression<0,double>(d));

	return exp_sum;
}

/* \brief Multiply a distributed vector expression by a number
 *
 * \param d number
 * \param vb vector expression
 *
 * \return an object that encapsulate the expression
 *
 */
template<typename exp1 , typename exp2, unsigned int op1>
inline vector_dist_expression_op<vector_dist_expression<0,double>,vector_dist_expression_op<exp1,exp2,op1>,VECT_MUL>
operator*(double d, const vector_dist_expression_op<exp1,exp2,op1> & vb)
{
	vector_dist_expression_op<vector_dist_expression<0,double>,vector_dist_expression_op<exp1,exp2,op1>,VECT_MUL> exp_sum(vector_dist_expression<0,double>(d),vb);

	return exp_sum;
}

/* \brief Divide two distributed vector expression
 *
 * \param va vector expression one
 * \param vb vector expression two
 *
 * \return an object that encapsulate the expression
 *
 */
template<typename exp1, typename exp2, unsigned int op1>
inline vector_dist_expression_op<vector_dist_expression_op<exp1,exp2,op1>,vector_dist_expression<0,double>,VECT_DIV>
operator/(const vector_dist_expression_op<exp1,exp2,op1> & va, double d)
{
	vector_dist_expression_op<vector_dist_expression_op<exp1,exp2,op1>,vector_dist_expression<0,double>,VECT_DIV> exp_sum(va,vector_dist_expression<0,double>(d));

	return exp_sum;
}


/* \brief Divide two distributed vector expression
 *
 * \param va vector expression one
 * \param vb vector expression two
 *
 * \return an object that encapsulate the expression
 *
 */
template<typename exp1, typename exp2, unsigned int op1>
inline vector_dist_expression_op<vector_dist_expression_op<exp1,exp2,op1>,vector_dist_expression<0,double>,VECT_DIV>
operator/(double d, const vector_dist_expression_op<exp1,exp2,op1> & va)
{
	vector_dist_expression_op<vector_dist_expression_op<exp1,exp2,op1>,vector_dist_expression<0,double>,VECT_DIV> exp_sum(vector_dist_expression<0,double>(d),va);

	return exp_sum;
}

/* \brief Divide two distributed vector expression
 *
 * \param va vector expression one
 * \param vb vector expression two
 *
 * \return an object that encapsulate the expression
 *
 */
template<unsigned int prp1, typename v1>
inline vector_dist_expression_op<vector_dist_expression<prp1,v1>,vector_dist_expression<0,double>,VECT_DIV>
operator/(const vector_dist_expression<prp1,v1> & va, double d)
{
	vector_dist_expression_op<vector_dist_expression<prp1,v1>,vector_dist_expression<0,double>,VECT_DIV> exp_sum(va,vector_dist_expression<0,double>(d));

	return exp_sum;
}

/* \brief Divide two distributed vector expression
 *
 * \param va vector expression one
 * \param vb vector expression two
 *
 * \return an object that encapsulate the expression
 *
 */
template<unsigned int prp1, typename v1>
inline vector_dist_expression_op<vector_dist_expression<0,double>,vector_dist_expression<prp1,v1>,VECT_DIV>
operator/(double d, const vector_dist_expression<prp1,v1> & va)
{
	vector_dist_expression_op<vector_dist_expression<0,double>,vector_dist_expression<prp1,v1>,VECT_DIV> exp_sum(vector_dist_expression<0,double>(d),va);

	return exp_sum;
}

/* \brief Divide two distributed vector expression
 *
 * \param va vector expression one
 * \param vb vector expression two
 *
 * \return an object that encapsulate the expression
 *
 */
template<unsigned int prp1, typename v1, unsigned int prp2, typename v2>
inline vector_dist_expression_op<vector_dist_expression<prp1,v1>,vector_dist_expression<prp2,v2>,VECT_DIV>
operator/(const vector_dist_expression<prp1,v1> & va, const vector_dist_expression<prp2,v2> & vb)
{
	vector_dist_expression_op<vector_dist_expression<prp1,v1>,vector_dist_expression<prp2,v2>,VECT_DIV> exp_sum(va,vb);

	return exp_sum;
}

/* \brief Divide two distributed vector expression
 *
 * \param va vector expression one
 * \param vb vector expression two
 *
 * \return an object that encapsulate the expression
 *
 */
template<unsigned int prp1, typename v1, typename exp1,typename exp2, unsigned int op1>
inline vector_dist_expression_op<vector_dist_expression<prp1,v1>,vector_dist_expression_op<exp1,exp2,op1>,VECT_DIV>
operator/(const vector_dist_expression<prp1,v1> & va, const vector_dist_expression_op<exp1,exp2,op1> & vb)
{
	vector_dist_expression_op<vector_dist_expression<prp1,v1>,vector_dist_expression_op<exp1,exp2,op1>,VECT_DIV> exp_sum(va,vb);

	return exp_sum;
}

/* \brief Divide two distributed vector expression
 *
 * \param va vector expression one
 * \param vb vector expression two
 *
 * \return an object that encapsulate the expression
 *
 */
template<unsigned int prp1, typename v1, typename exp1,typename exp2, unsigned int op1>
inline vector_dist_expression_op<vector_dist_expression_op<exp1,exp2,op1>,vector_dist_expression<prp1,v1>,VECT_DIV>
operator/(const vector_dist_expression_op<exp1,exp2,op1> & va, const vector_dist_expression<prp1,v1> & vb)
{
	vector_dist_expression_op<vector_dist_expression_op<exp1,exp2,op1>,vector_dist_expression<prp1,v1>,VECT_DIV> exp_sum(va,vb);

	return exp_sum;
}

/* \brief Divide two distributed vector expression
 *
 * \param va vector expression one
 * \param vb vector expression two
 *
 * \return an object that encapsulate the expression
 *
 */
template<typename exp1,typename exp2, unsigned int op1, typename exp3, typename exp4, unsigned int op2>
inline vector_dist_expression_op<vector_dist_expression_op<exp1,exp2,op1>,vector_dist_expression_op<exp3,exp4,op2>,VECT_DIV>
operator/(const vector_dist_expression_op<exp1,exp2,op1> & va, const vector_dist_expression_op<exp3,exp4,op2> & vb)
{
	vector_dist_expression_op<vector_dist_expression_op<exp1,exp2,op1>,vector_dist_expression_op<exp3,exp4,op2>,VECT_DIV> exp_sum(va,vb);

	return exp_sum;
}

#include "vector_dist_operators_apply_kernel.hpp"
#include "vector_dist_operators_functions.hpp"
#include "vector_dist_operators_extensions.hpp"
#include "Operators/Vector/vector_dist_operator_assign.hpp"


#endif /* OPENFPM_NUMERICS_SRC_OPERATORS_VECTOR_VECTOR_DIST_OPERATORS_HPP_ */<|MERGE_RESOLUTION|>--- conflicted
+++ resolved
@@ -978,7 +978,12 @@
 	 */
 	template<unsigned int prp2> vector & operator=(const vector_dist_expression<prp2,vector> & v_exp)
 	{
-<<<<<<< HEAD
+        if (v_exp.getVector().isSubset() == true)
+        {
+                        std::cout << __FILE__ << ":" << __LINE__ << " error on the right hand side of the expression you have to use non-subset properties" << std::endl;
+                        return v.v;
+        }
+
 		if (has_vector_kernel<vector>::type::value == false)
 		{
 			vector_dist_op_compute_op<prp,false,vector_dist_expression_comp_sel<comp_host,
@@ -990,26 +995,6 @@
 			vector_dist_op_compute_op<prp,false,vector_dist_expression_comp_sel<comp_dev,
 		   	  	  	  	  	  	  	  	  	  	  	  	  	  	  	  	  has_vector_kernel<vector>::type::value>::type::value>
 			::compute_expr(v.v,v_exp);
-=======
-		v_exp.init();
-
-		if (v_exp.getVector().isSubset() == true)
-		{
-			std::cout << __FILE__ << ":" << __LINE__ << " error on the right hand side of the expression you have to use non-subset properties" << std::endl;
-			return v;
-		}
-
-		auto it = v.getDomainIterator();
-
-		while (it.isNext())
-		{
-			auto key = it.get();
-			auto key_orig = v.getOriginKey(key);
-
-			pos_or_propL<vector,prp>::value(v,key) = v_exp.value(key);
-
-			++it;
->>>>>>> 4643a68a
 		}
 
 		return v.v;
@@ -1025,7 +1010,12 @@
 	template<typename exp1, typename exp2, unsigned int op>
 	vector & operator=(const vector_dist_expression_op<exp1,exp2,op> & v_exp)
 	{
-<<<<<<< HEAD
+        if (v_exp.getVector().isSubset() == true)
+        {
+        	std::cout << __FILE__ << ":" << __LINE__ << " error on the right hand side of the expression you have to use non-subset properties" << std::endl;
+            return v.v;
+        }
+
 		if (has_vector_kernel<vector>::type::value == false)
 		{
 			vector_dist_op_compute_op<prp,
@@ -1041,34 +1031,6 @@
 									  vector_dist_expression_comp_sel<comp_dev,
 		   	  	  	  	  	  	  	  	  	  	  	  	  	  	  	  has_vector_kernel<vector>::type::value>::type::value>
 			::compute_expr(v.v,v_exp);
-=======
-		v_exp.init();
-
-		if (v_exp.getVector().isSubset() == true)
-		{
-			std::cout << __FILE__ << ":" << __LINE__ << " error on the right hand side of the expression you have to use non-subset properties" << std::endl;
-			return v;
-		}
-
-		auto it = v.getDomainIterator();
-
-		while (it.isNext())
-		{
-			auto key = it.get();
-			auto key_orig = v.getOriginKey(key);
-
-			pos_or_propL<vector,prp>::value(v,key) = v_exp.value(key_orig);
-
-			if (key.getKey() == 1000)
-			{
-				int debug = 0;
-				debug++;
-
-				auto out = v_exp.value(key_orig);
-			}
-
-			++it;
->>>>>>> 4643a68a
 		}
 
 		return v.v;
