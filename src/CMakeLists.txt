--- conflicted
+++ resolved
@@ -151,13 +151,9 @@
 	      util/linalgebra_lib.hpp 
 	      util/util_num.hpp 
 	      util/grid_dist_testing.hpp
-<<<<<<< HEAD
 		  util/SphericalHarmonics.hpp
-		DESTINATION openfpm_numerics/include/util )
-=======
-	      DESTINATION openfpm_numerics/include/util 
-	      COMPONENT OpenFPM)
->>>>>>> 68b4dbfb
+		DESTINATION openfpm_numerics/include/util
+	      COMPONENT OpenFPM)
 
 install(FILES FiniteDifference/Average.hpp 
       	      FiniteDifference/Derivative.hpp 
@@ -166,25 +162,17 @@
       	      FiniteDifference/FDScheme.hpp 
       	      FiniteDifference/Laplacian.hpp 
       	      FiniteDifference/mul.hpp 
-<<<<<<< HEAD
       	      FiniteDifference/sum.hpp
 	      FiniteDifference/FD_expressions.hpp
 	      FiniteDifference/FD_op.hpp
 	      FiniteDifference/FD_Solver.hpp 
-      	      DESTINATION openfpm_numerics/include/FiniteDifference )
+      	      DESTINATION openfpm_numerics/include/FiniteDifference 
+	      COMPONENT OpenFPM)
 	      
 install(FILES FiniteDifference/util/common.hpp
 		      FiniteDifference/util/EqnsStructFD.hpp
-      	      DESTINATION openfpm_numerics/include/FiniteDifference/util )
-=======
-      	      FiniteDifference/sum.hpp 
-      	      DESTINATION openfpm_numerics/include/FiniteDifference 
-	      COMPONENT OpenFPM)
-	      
-install(FILES FiniteDifference/util/common.hpp
-      	      DESTINATION openfpm_numerics/include/FiniteDifference/util 
-	      COMPONENT OpenFPM)
->>>>>>> 68b4dbfb
+      	      DESTINATION openfpm_numerics/include/FiniteDifference/util
+	      COMPONENT OpenFPM)
 
 install(FILES PSE/Kernels.hpp PSE/Kernels_test_util.hpp 
         DESTINATION openfpm_numerics/include/PSE 
